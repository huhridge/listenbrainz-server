--- conflicted
+++ resolved
@@ -137,11 +137,7 @@
 SPOTIFY_CLIENT_SECRET = 'needs a non empty default value for tests, change this'
 SPOTIFY_CALLBACK_URL = 'http://localhost/profile/music-services/spotify/callback/'
 
-<<<<<<< HEAD
 # CRITIQUEBRAINZ
-=======
-# CRTIQUEBRAINZ
->>>>>>> f860b555
 CRITIQUEBRAINZ_CLIENT_ID = 'needs a non empty default value for tests, change this'
 CRITIQUEBRAINZ_CLIENT_SECRET = 'needs a non empty default value for tests, change this'
 CRITIQUEBRAINZ_REDIRECT_URI = 'http://localhost/profile/music-services/critiquebrainz/callback/'
