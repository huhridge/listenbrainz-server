import json
import logging
import time

from flask import current_app

import pika
import sqlalchemy
import ujson
from listenbrainz import utils
from listenbrainz.db import stats as db_stats
from listenbrainz.db import user as db_user
from listenbrainz.db.exceptions import DatabaseException
from listenbrainz.spark.handlers import (handle_candidate_sets,
                                         handle_dataframes,
                                         handle_dump_imported, handle_model,
                                         handle_recommendations,
                                         handle_user_daily_activity,
                                         handle_user_entity,
                                         handle_user_listening_activity,
                                         handle_sitewide_entity,
                                         notify_artist_relation_import,
                                         notify_mapping_import,
                                         handle_missing_musicbrainz_data,
                                         notify_cf_recording_recommendations_generation,
                                         handle_similar_users)

from listenbrainz.webserver import create_app

response_handler_map = {
    'user_entity': handle_user_entity,
    'user_listening_activity': handle_user_listening_activity,
    'user_daily_activity': handle_user_daily_activity,
    'sitewide_entity': handle_sitewide_entity,
    'import_full_dump': handle_dump_imported,
    'import_incremental_dump': handle_dump_imported,
    'cf_recommendations_recording_dataframes': handle_dataframes,
    'cf_recommendations_recording_model': handle_model,
    'cf_recommendations_recording_candidate_sets': handle_candidate_sets,
    'cf_recommendations_recording_recommendations': handle_recommendations,
    'import_mapping': notify_mapping_import,
    'import_artist_relation': notify_artist_relation_import,
    'missing_musicbrainz_data': handle_missing_musicbrainz_data,
    'cf_recommendations_recording_mail': notify_cf_recording_recommendations_generation,
    'similar_users': handle_similar_users,
}

RABBITMQ_HEARTBEAT_TIME = 60 * 60  # 1 hour, in seconds


class SparkReader:
    def __init__(self):
        self.app = create_app()  # creating a flask app for config values and logging to Sentry

    def get_response_handler(self, response_type):
        return response_handler_map[response_type]

    def init_rabbitmq_connection(self):
        """ Initializes the connection to RabbitMQ.

        Note: this is a blocking function which keeps retrying if it fails
        to connect to RabbitMQ
        """
        self.connection = utils.connect_to_rabbitmq(
            username=current_app.config['RABBITMQ_USERNAME'],
            password=current_app.config['RABBITMQ_PASSWORD'],
            host=current_app.config['RABBITMQ_HOST'],
            port=current_app.config['RABBITMQ_PORT'],
            virtual_host=current_app.config['RABBITMQ_VHOST'],
            error_logger=current_app.logger.error,
            heartbeat=RABBITMQ_HEARTBEAT_TIME,
        )

    def process_response(self, response):
        try:
            response_type = response['type']
        except KeyError:
            current_app.logger.error('Bad response sent to spark_reader: %s' % json.dumps(response, indent=4), exc_info=True)
            return

        try:
            response_handler = self.get_response_handler(response_type)
        except Exception:
            current_app.logger.error('Unknown response type: %s, doing nothing.' % response_type, exc_info=True)
            return

        try:
            response_handler(response)
        except Exception as e:
            current_app.logger.error('Error in the response handler: %s, data: %s %'
                                     (str(e), json.dumps(response, indent=4)), exc_info=True)
            return

    def callback(self, ch, method, properties, body):
        """ Handle the data received from the queue and
            insert into the database accordingly.
        """
        current_app.logger.debug("Received a message, processing...")
        response = ujson.loads(body)
        self.process_response(response)
        current_app.logger.debug("Done!")

    def start(self):
        """ initiates RabbitMQ connection and starts consuming from the queue
        """

        with self.app.app_context():
<<<<<<< HEAD
            current_app.logger.info('Spark consumer has started!')
=======
>>>>>>> 0f4fd89b
            while True:
                self.init_rabbitmq_connection()
                self.incoming_ch = utils.create_channel_to_consume(
                    connection=self.connection,
                    exchange=current_app.config['SPARK_RESULT_EXCHANGE'],
                    queue=current_app.config['SPARK_RESULT_QUEUE'],
                    callback_function=self.callback,
                    no_ack=True,
                )
                self.incoming_ch.basic_qos(prefetch_count=1)
                current_app.logger.info('Spark consumer attempt to start consuming!')
                try:
                    self.incoming_ch.start_consuming()
                except pika.exceptions.ConnectionClosed:
                    current_app.logger.warning('Spark consumer pika connection closed!')
                    self.connection = None
                    continue

                self.connection.close()


if __name__ == '__main__':
    sr = SparkReader()
    sr.start()<|MERGE_RESOLUTION|>--- conflicted
+++ resolved
@@ -105,10 +105,7 @@
         """
 
         with self.app.app_context():
-<<<<<<< HEAD
             current_app.logger.info('Spark consumer has started!')
-=======
->>>>>>> 0f4fd89b
             while True:
                 self.init_rabbitmq_connection()
                 self.incoming_ch = utils.create_channel_to_consume(
