import { isNil, isUndefined, omit } from "lodash";
import APIError from "./APIError";

export default class APIService {
  APIBaseURI: string;

  MBBaseURI: string = "https://musicbrainz.org/ws/2";
  CBBaseURI: string = "https://critiquebrainz.org/ws/1";

  MAX_LISTEN_SIZE: number = 10000; // Maximum size of listens that can be sent

  constructor(APIBaseURI: string) {
    let finalUri = APIBaseURI;
    if (finalUri.endsWith("/")) {
      finalUri = finalUri.substring(0, APIBaseURI.length - 1);
    }
    if (!finalUri.endsWith("/1")) {
      finalUri += "/1";
    }
    this.APIBaseURI = finalUri;
  }

  getRecentListensForUsers = async (
    userNames: Array<string>,
    limit?: number
  ): Promise<Array<Listen>> => {
    const userNamesForQuery: string = userNames.join(",");

    let query = `${this.APIBaseURI}/users/${userNamesForQuery}/recent-listens`;

    if (limit) {
      query += `?limit=${limit}`;
    }

    const response = await fetch(query, {
      method: "GET",
    });
    await this.checkStatus(response);
    const result = await response.json();

    return result.payload.listens;
  };

  getListensForUser = async (
    userName: string,
    minTs?: number,
    maxTs?: number,
    count?: number
  ): Promise<Array<Listen>> => {
    if (maxTs && minTs) {
      throw new SyntaxError(
        "Cannot have both minTs and maxTs defined at the same time"
      );
    }

    let query: string = `${this.APIBaseURI}/user/${userName}/listens`;

    const queryParams: Array<string> = [];
    if (maxTs) {
      queryParams.push(`max_ts=${maxTs}`);
    }
    if (minTs) {
      queryParams.push(`min_ts=${minTs}`);
    }
    if (count) {
      queryParams.push(`count=${count}`);
    }
    if (queryParams.length) {
      query += `?${queryParams.join("&")}`;
    }

    const response = await fetch(query, {
      method: "GET",
    });
    await this.checkStatus(response);
    const result = await response.json();

    return result.payload.listens;
  };

  getFeedForUser = async (
    userName: string,
    userToken: string,
    minTs?: number,
    maxTs?: number,
    count?: number
  ): Promise<Array<TimelineEvent>> => {
    if (!userName) {
      throw new SyntaxError("Username missing");
    }
    if (!userToken) {
      throw new SyntaxError("User token missing");
    }

    let query: string = `${this.APIBaseURI}/user/${userName}/feed/events`;

    const queryParams: Array<string> = [];
    if (maxTs) {
      queryParams.push(`max_ts=${maxTs}`);
    }
    if (minTs) {
      queryParams.push(`min_ts=${minTs}`);
    }
    if (count) {
      queryParams.push(`count=${count}`);
    }
    if (queryParams.length) {
      query += `?${queryParams.join("&")}`;
    }

    const response = await fetch(query, {
      method: "GET",
      headers: {
        Authorization: `Token ${userToken}`,
      },
    });
    await this.checkStatus(response);
    const result = await response.json();

    return result.payload.events;
  };

  getUserListenCount = async (userName: string): Promise<number> => {
    if (!userName) {
      throw new SyntaxError("Username missing");
    }

    const query: string = `${this.APIBaseURI}/user/${userName}/listen-count`;

    const response = await fetch(query, {
      method: "GET",
    });
    await this.checkStatus(response);
    const result = await response.json();

    return parseInt(result.payload.count, 10);
  };

  refreshYoutubeToken = async (): Promise<string> => {
    return this.refreshAccessToken("youtube");
  };

  refreshSpotifyToken = async (): Promise<string> => {
    return this.refreshAccessToken("spotify");
  };

  refreshCritiquebrainzToken = async (): Promise<string> => {
    return this.refreshAccessToken("critiquebrainz");
  };

  refreshAccessToken = async (service: string): Promise<string> => {
    const response = await fetch(
      `/profile/music-services/${service}/refresh/`,
      {
        method: "POST",
      }
    );
    await this.checkStatus(response);
    const result = await response.json();
    return result.access_token;
  };

  followUser = async (
    userName: string,
    userToken: string
  ): Promise<{ status: number }> => {
    if (!userName) {
      throw new SyntaxError("Username missing");
    }
    if (!userToken) {
      throw new SyntaxError("User token missing");
    }
    const response = await fetch(`${this.APIBaseURI}/user/${userName}/follow`, {
      method: "POST",
      headers: {
        Authorization: `Token ${userToken}`,
      },
    });
    return { status: response.status };
  };

  unfollowUser = async (
    userName: string,
    userToken: string
  ): Promise<{ status: number }> => {
    if (!userName) {
      throw new SyntaxError("Username missing");
    }
    if (!userToken) {
      throw new SyntaxError("User token missing");
    }
    const response = await fetch(
      `${this.APIBaseURI}/user/${userName}/unfollow`,
      {
        method: "POST",
        headers: {
          Authorization: `Token ${userToken}`,
        },
      }
    );
    return { status: response.status };
  };

  getFollowersOfUser = async (
    username: string
  ): Promise<{ followers: Array<string> }> => {
    if (!username) {
      throw new SyntaxError("Username missing");
    }

    const url = `${this.APIBaseURI}/user/${username}/followers`;
    const response = await fetch(url);
    await this.checkStatus(response);
    return response.json();
  };

  getFollowingForUser = async (
    username: string
  ): Promise<{ following: Array<string> }> => {
    if (!username) {
      throw new SyntaxError("Username missing");
    }

    const url = `${this.APIBaseURI}/user/${username}/following`;
    const response = await fetch(url);
    await this.checkStatus(response);
    return response.json();
  };

  getPlayingNowForUser = async (
    username: string
  ): Promise<Listen | undefined> => {
    if (!username) {
      throw new SyntaxError("Username missing");
    }

    const url = `${this.APIBaseURI}/user/${username}/playing-now`;
    const response = await fetch(url);
    await this.checkStatus(response);
    const result = await response.json();
    return result.payload.listens?.[0];
  };

  /*
     Send a POST request to the ListenBrainz server to submit a listen
   */
  submitListens = async (
    userToken: string,
    listenType: ListenType,
    payload: Array<Listen>,
    retries: number = 3
  ): Promise<Response> => {
    let processedPayload = payload;
    // When submitting playing_now listens, listened_at must NOT be present
    if (listenType === "playing_now") {
      processedPayload = payload.map(
        (listen) => omit(listen, "listened_at") as Listen
      );
    }
    if (JSON.stringify(processedPayload).length <= this.MAX_LISTEN_SIZE) {
      // Payload is within submission limit, submit directly
      const struct = {
        listen_type: listenType,
        payload: processedPayload,
      } as SubmitListensPayload;

      const url = `${this.APIBaseURI}/submit-listens`;

      try {
        const response = await fetch(url, {
          method: "POST",
          headers: {
            Authorization: `Token ${userToken}`,
            "Content-Type": "application/json;charset=UTF-8",
          },
          body: JSON.stringify(struct),
        });
        // we skip listens if we get an error code that's not a rate limit
        if (response.status !== 429) {
          return response; // Return response so that caller can handle appropriately
        }
        if (!response.ok) {
          if (retries > 0) {
            // Rate limit error, this should never happen, but if it does, try again in 3 seconds.
            await new Promise((resolve) => {
              setTimeout(resolve, 3000);
            });
            return this.submitListens(
              userToken,
              listenType,
              payload,
              retries - 1
            );
          }
          return response;
        }
      } catch (error) {
        if (retries > 0) {
          // Retry if there is an network error
          await new Promise((resolve) => {
            setTimeout(resolve, 3000);
          });
          return this.submitListens(
            userToken,
            listenType,
            payload,
            retries - 1
          );
        }

        throw error;
      }
    }

    // Payload is not within submission limit, split and submit
    const payload1 = payload.slice(0, payload.length / 2);
    const payload2 = payload.slice(payload.length / 2, payload.length);
    return this.submitListens(userToken, listenType, payload1, retries)
      .then((response1) =>
        // Succes of first request, now do the second one
        this.submitListens(userToken, listenType, payload2, retries)
      )
      .then((response2) => response2)
      .catch((error) => {
        if (retries > 0) {
          return this.submitListens(
            userToken,
            listenType,
            payload,
            retries - 1
          );
        }
        return error;
      });
  };

  /*
   *  Send a GET request to the ListenBrainz server to get the latest import time
   *  from previous imports for the user.
   */
  getLatestImport = async (
    userName: string,
    service: ImportService
  ): Promise<number> => {
    const url = encodeURI(
      `${this.APIBaseURI}/latest-import?user_name=${userName}&service=${service}`
    );
    const response = await fetch(url, {
      method: "GET",
    });
    await this.checkStatus(response);
    const result = await response.json();
    return parseInt(result.latest_import, 10);
  };

  /*
   * Send a POST request to the ListenBrainz server after the import is complete to
   * update the latest import time on the server. This will make future imports stop
   * when they reach this point of time in the listen history.
   */
  setLatestImport = async (
    userToken: string,
    service: ImportService,
    timestamp: number
  ): Promise<number> => {
    const url = `${this.APIBaseURI}/latest-import`;
    const response = await fetch(url, {
      method: "POST",
      headers: {
        Authorization: `Token ${userToken}`,
        "Content-Type": "application/json;charset=UTF-8",
      },
      body: JSON.stringify({ ts: timestamp, service }),
    });
    await this.checkStatus(response);
    return response.status; // Return true if timestamp is updated
  };

  getUserEntity = async (
    userName: string | undefined,
    entity: Entity,
    range: UserStatsAPIRange = "all_time",
    offset: number = 0,
    count?: number
  ): Promise<UserEntityResponse> => {
    let url;
    if (userName) {
      url = `${this.APIBaseURI}/stats/user/${userName}/`;
    } else {
      url = `${this.APIBaseURI}/stats/sitewide/`;
    }
    url += `${entity}s?offset=${offset}&range=${range}`;
    if (count !== null && count !== undefined) {
      url += `&count=${count}`;
    }
    const response = await fetch(url);
    await this.checkStatus(response);
    // if response code is 204, then statistics havent been calculated, send empty object
    if (response.status === 204) {
      const error = new APIError(`HTTP Error ${response.statusText}`);
      error.status = response.statusText;
      error.response = response;
      throw error;
    }
    return response.json();
  };

  getUserListeningActivity = async (
    userName?: string,
    range: UserStatsAPIRange = "all_time"
  ): Promise<UserListeningActivityResponse> => {
    let url;
    if (userName) {
      url = `${this.APIBaseURI}/stats/user/${userName}/listening-activity`;
    } else {
      url = `${this.APIBaseURI}/stats/sitewide/listening-activity`;
    }
    const response = await fetch(`${url}?range=${range}`);
    await this.checkStatus(response);
    if (response.status === 204) {
      const error = new APIError(`HTTP Error ${response.statusText}`);
      error.status = response.statusText;
      error.response = response;
      throw error;
    }
    return response.json();
  };

  getUserDailyActivity = async (
    userName: string,
    range: UserStatsAPIRange = "all_time"
  ): Promise<UserDailyActivityResponse> => {
    const url = `${this.APIBaseURI}/stats/user/${userName}/daily-activity?range=${range}`;
    const response = await fetch(url);
    await this.checkStatus(response);
    if (response.status === 204) {
      const error = new APIError(`HTTP Error ${response.statusText}`);
      error.status = response.statusText;
      error.response = response;
      throw error;
    }
    return response.json();
  };

  getUserArtistMap = async (
    userName?: string,
    range: UserStatsAPIRange = "all_time",
    forceRecalculate: boolean = false
  ) => {
    let url;
    if (userName) {
      url = `${this.APIBaseURI}/stats/user/${userName}/`;
    } else {
      url = `${this.APIBaseURI}/stats/sitewide/`;
    }
    url += `artist-map?range=${range}&force_recalculate=${forceRecalculate}`;
    const response = await fetch(url);
    await this.checkStatus(response);
    if (response.status === 204) {
      const error = new APIError(`HTTP Error ${response.statusText}`);
      error.status = response.statusText;
      error.response = response;
      throw error;
    }
    return response.json();
  };

  checkStatus = async (response: Response): Promise<void> => {
    if (response.status >= 200 && response.status < 300) {
      return;
    }
    let message = `HTTP Error ${response.statusText}`;
    try {
      const contentType = response.headers?.get("content-type");
      if (contentType && contentType.indexOf("application/json") !== -1) {
        const jsonError = await response.json();
        message = jsonError.error;
      } else if (typeof response.text === "function") {
        message = await response.text();
      }
    } catch (err) {
      // eslint-disable-next-line no-console
      console.log("Error in parsing response in APIService checkStatus:", err);
    }

    const error = new APIError(`HTTP Error ${response.statusText}`);
    error.status = response.statusText;
    error.response = response;
    error.message = message;
    throw error;
  };

  getCoverArt = async (
    releaseMBID: string,
    recordingMSID: string
  ): Promise<string | null> => {
    const url = `${this.APIBaseURI}/get-cover-art/?release_mbid=${releaseMBID}&recording_msid=${recordingMSID}`;
    const response = await fetch(url);
    await this.checkStatus(response);
    if (response.status === 200) {
      const data = await response.json();
      return data.image_url;
    }
    return null;
  };

  submitFeedback = async (
    userToken: string,
    score: ListenFeedBack,
    recordingMSID?: string,
    recordingMBID?: string
  ): Promise<number> => {
    const url = `${this.APIBaseURI}/feedback/recording-feedback`;
    const body: any = { score };
    if (recordingMSID) {
      body.recording_msid = recordingMSID;
    }
    if (recordingMBID) {
      body.recording_mbid = recordingMBID;
    }
    const response = await fetch(url, {
      method: "POST",
      headers: {
        Authorization: `Token ${userToken}`,
        "Content-Type": "application/json;charset=UTF-8",
      },
      body: JSON.stringify(body),
    });
    await this.checkStatus(response);
    return response.status;
  };

  getFeedbackForUser = async (
    userName: string,
    offset: number = 0,
    count?: number,
    score?: ListenFeedBack
  ) => {
    if (!userName) {
      throw new SyntaxError("Username missing");
    }
    let queryURL = `${this.APIBaseURI}/feedback/user/${userName}/get-feedback`;
    const queryParams: Array<string> = ["metadata=true"];
    if (!isUndefined(offset)) {
      queryParams.push(`offset=${offset}`);
    }
    if (!isUndefined(score)) {
      queryParams.push(`score=${score}`);
    }
    if (!isUndefined(count)) {
      queryParams.push(`count=${count}`);
    }
    if (queryParams.length) {
      queryURL += `?${queryParams.join("&")}`;
    }
    const response = await fetch(queryURL);
    await this.checkStatus(response);
    return response.json();
  };

  getFeedbackForUserForRecordings = async (
    userName: string,
    recording_msids: string,
    recording_mbids: string
  ) => {
    if (!userName) {
      throw new SyntaxError("Username missing");
    }

    const url = `${this.APIBaseURI}/feedback/user/${userName}/get-feedback-for-recordings?recording_msids=${recording_msids}&recording_mbids=${recording_mbids}`;
    const response = await fetch(url);
    await this.checkStatus(response);
    return response.json();
  };

  getFeedbackForUserForMBIDs = async (
    userName: string,
    recording_mbids: string // Comma-separated list of MBIDs
  ) => {
    if (!userName) {
      throw new SyntaxError("Username missing");
    }
    const url = `${this.APIBaseURI}/feedback/user/${userName}/get-feedback-for-recordings?recording_mbids=${recording_mbids}`;
    const response = await fetch(url);
    await this.checkStatus(response);
    return response.json();
  };

  deleteListen = async (
    userToken: string,
    recordingMSID: string,
    listenedAt: number
  ): Promise<number> => {
    const url = `${this.APIBaseURI}/delete-listen`;
    const response = await fetch(url, {
      method: "POST",
      headers: {
        Authorization: `Token ${userToken}`,
        "Content-Type": "application/json;charset=UTF-8",
      },
      body: JSON.stringify({
        listened_at: listenedAt,
        recording_msid: recordingMSID,
      }),
    });
    await this.checkStatus(response);
    return response.status;
  };

  createPlaylist = async (
    userToken: string,
    playlistObject: JSPFObject
  ): Promise<string> => {
    if (!playlistObject.playlist?.title) {
      throw new SyntaxError("playlist title missing");
    }

    const url = `${this.APIBaseURI}/playlist/create`;
    const response = await fetch(url, {
      method: "POST",
      headers: {
        Authorization: `Token ${userToken}`,
        "Content-Type": "application/json;charset=UTF-8",
      },
      body: JSON.stringify(playlistObject),
    });
    await this.checkStatus(response);
    const result = await response.json();

    return result.playlist_mbid;
  };

  editPlaylist = async (
    userToken: string,
    playlistMBID: string,
    playlistObject: JSPFObject
  ): Promise<number> => {
    if (!playlistMBID) {
      throw new SyntaxError("Playlist MBID is missing");
    }

    const url = `${this.APIBaseURI}/playlist/edit/${playlistMBID}`;
    const response = await fetch(url, {
      method: "POST",
      headers: {
        Authorization: `Token ${userToken}`,
        "Content-Type": "application/json;charset=UTF-8",
      },
      body: JSON.stringify(playlistObject),
    });
    await this.checkStatus(response);

    return response.status;
  };

  getUserPlaylists = async (
    userName: string,
    userToken?: string,
    offset: number = 0,
    count: number = 25,
    createdFor: boolean = false,
    collaborator: boolean = false
  ) => {
    if (!userName) {
      throw new SyntaxError("Username missing");
    }
    let headers;
    if (userToken) {
      headers = {
        Authorization: `Token ${userToken}`,
      };
    }

    const url = `${this.APIBaseURI}/user/${userName}/playlists${
      createdFor ? "/createdfor" : ""
    }${collaborator ? "/collaborator" : ""}?offset=${offset}&count=${count}`;

    const response = await fetch(url, {
      method: "GET",
      headers,
    });

    await this.checkStatus(response);
    return response.json();
  };

  getPlaylist = async (playlistMBID: string, userToken?: string) => {
    if (!playlistMBID) {
      throw new SyntaxError("playlist MBID missing");
    }
    let headers;
    if (userToken) {
      headers = {
        Authorization: `Token ${userToken}`,
      };
    }

    const url = `${this.APIBaseURI}/playlist/${playlistMBID}`;
    const response = await fetch(url, {
      method: "GET",
      headers,
    });
    await this.checkStatus(response);
    return response.json();
  };

  addPlaylistItems = async (
    userToken: string,
    playlistMBID: string,
    tracks: JSPFTrack[],
    offset?: number
  ): Promise<number> => {
    if (!playlistMBID) {
      throw new SyntaxError("Playlist MBID is missing");
    }
    const optionalOffset =
      !isNil(offset) && Number.isSafeInteger(offset) ? `?offset=${offset}` : "";
    const url = `${this.APIBaseURI}/playlist/${playlistMBID}/item/add${optionalOffset}`;
    const response = await fetch(url, {
      method: "POST",
      headers: {
        Authorization: `Token ${userToken}`,
        "Content-Type": "application/json;charset=UTF-8",
      },
      body: JSON.stringify({ playlist: { track: tracks } }),
    });
    await this.checkStatus(response);

    return response.status;
  };

  deletePlaylistItems = async (
    userToken: string,
    playlistMBID: string,
    // This is currently unused by the API endpoint, which might be an oversight
    recordingMBID: string,
    index: number,
    count: number = 1
  ): Promise<number> => {
    if (!playlistMBID) {
      throw new SyntaxError("Playlist MBID is missing");
    }
    const url = `${this.APIBaseURI}/playlist/${playlistMBID}/item/delete`;
    const response = await fetch(url, {
      method: "POST",
      headers: {
        Authorization: `Token ${userToken}`,
        "Content-Type": "application/json;charset=UTF-8",
      },
      body: JSON.stringify({ index, count }),
    });
    await this.checkStatus(response);

    return response.status;
  };

  movePlaylistItem = async (
    userToken: string,
    playlistMBID: string,
    recordingMBID: string,
    from: number,
    to: number,
    count: number
  ): Promise<number> => {
    const url = `${this.APIBaseURI}/playlist/${playlistMBID}/item/move`;
    const response = await fetch(url, {
      method: "POST",
      headers: {
        Authorization: `Token ${userToken}`,
        "Content-Type": "application/json;charset=UTF-8",
      },
      body: JSON.stringify({ mbid: recordingMBID, from, to, count }),
    });
    await this.checkStatus(response);

    return response.status;
  };

  copyPlaylist = async (
    userToken: string,
    playlistMBID: string
  ): Promise<string> => {
    if (!playlistMBID) {
      throw new SyntaxError("playlist MBID missing");
    }

    const url = `${this.APIBaseURI}/playlist/${playlistMBID}/copy`;
    const response = await fetch(url, {
      method: "POST",
      headers: {
        Authorization: `Token ${userToken}`,
      },
    });
    await this.checkStatus(response);
    const data = await response.json();
    return data.playlist_mbid;
  };

  deletePlaylist = async (
    userToken: string,
    playlistMBID: string
  ): Promise<number> => {
    if (!playlistMBID) {
      throw new SyntaxError("playlist MBID missing");
    }

    const url = `${this.APIBaseURI}/playlist/${playlistMBID}/delete`;
    const response = await fetch(url, {
      method: "POST",
      headers: {
        Authorization: `Token ${userToken}`,
      },
    });
    await this.checkStatus(response);
    return response.status;
  };

  submitRecommendationFeedback = async (
    userToken: string,
    recordingMBID: string,
    rating: RecommendationFeedBack
  ): Promise<number> => {
    const url = `${this.APIBaseURI}/recommendation/feedback/submit`;
    const response = await fetch(url, {
      method: "POST",
      headers: {
        Authorization: `Token ${userToken}`,
        "Content-Type": "application/json;charset=UTF-8",
      },
      body: JSON.stringify({ recording_mbid: recordingMBID, rating }),
    });
    await this.checkStatus(response);
    return response.status;
  };

  deleteRecommendationFeedback = async (
    userToken: string,
    recordingMBID: string
  ): Promise<number> => {
    const url = `${this.APIBaseURI}/recommendation/feedback/delete`;
    const response = await fetch(url, {
      method: "POST",
      headers: {
        Authorization: `Token ${userToken}`,
        "Content-Type": "application/json;charset=UTF-8",
      },
      body: JSON.stringify({ recording_mbid: recordingMBID }),
    });
    await this.checkStatus(response);
    return response.status;
  };

  getFeedbackForUserForRecommendations = async (
    userName: string,
    recordings: string
  ) => {
    if (!userName) {
      throw new SyntaxError("Username missing");
    }

    const url = `${this.APIBaseURI}/recommendation/feedback/user/${userName}/recordings?mbids=${recordings}`;
    const response = await fetch(url);
    await this.checkStatus(response);
    return response.json();
  };

  recommendTrackToFollowers = async (
    userName: string,
    authToken: string,
    metadata: UserTrackRecommendationMetadata
  ) => {
    const url = `${this.APIBaseURI}/user/${userName}/timeline-event/create/recording`;
    const response = await fetch(url, {
      method: "POST",
      headers: {
        Authorization: `Token ${authToken}`,
        "Content-Type": "application/json;charset=UTF-8",
      },
      body: JSON.stringify({ metadata }),
    });
    await this.checkStatus(response);
    return response.status;
  };

  getSimilarUsersForUser = async (
    username: string
  ): Promise<{
    payload: Array<{ user_name: string; similarity: number }>;
  }> => {
    if (!username) {
      throw new SyntaxError("Username missing");
    }

    const url = `${this.APIBaseURI}/user/${username}/similar-users`;
    const response = await fetch(url);
    await this.checkStatus(response);
    return response.json();
  };

  reportUser = async (userName: string, optionalContext?: string) => {
    const response = await fetch(`/user/${userName}/report-user/`, {
      method: "POST",
      body: JSON.stringify({ reason: optionalContext }),
      headers: {
        "Content-Type": "application/json",
      },
    });
    await this.checkStatus(response);
  };

  submitPinRecording = async (
    userToken: string,
    recordingMSID: string,
    recordingMBID?: string,
    blurb_content?: string
  ): Promise<{ status: string; data: PinnedRecording }> => {
    const url = `${this.APIBaseURI}/pin`;
    const response = await fetch(url, {
      method: "POST",
      headers: {
        Authorization: `Token ${userToken}`,
        "Content-Type": "application/json;charset=UTF-8",
      },
      body: JSON.stringify({
        recording_msid: recordingMSID,
        recording_mbid: recordingMBID,
        blurb_content,
      }),
    });
    await this.checkStatus(response);
    return response.json();
  };

  unpinRecording = async (userToken: string): Promise<number> => {
    const url = `${this.APIBaseURI}/pin/unpin`;
    const response = await fetch(url, {
      method: "POST",
      headers: {
        Authorization: `Token ${userToken}`,
        "Content-Type": "application/json;charset=UTF-8",
      },
    });
    await this.checkStatus(response);
    return response.status;
  };

  deletePin = async (userToken: string, pinID: number): Promise<number> => {
    const url = `${this.APIBaseURI}/pin/delete/${pinID}`;
    const response = await fetch(url, {
      method: "POST",
      headers: {
        Authorization: `Token ${userToken}`,
        "Content-Type": "application/json;charset=UTF-8",
      },
    });
    await this.checkStatus(response);
    return response.status;
  };

  getPinsForUser = async (userName: string, offset: number, count: number) => {
    if (!userName) {
      throw new SyntaxError("Username missing");
    }

    const query = `${this.APIBaseURI}/${userName}/pins?offset=${offset}&count=${count}`;

    const response = await fetch(query, {
      method: "GET",
    });

    await this.checkStatus(response);
    return response.json();
  };

  submitReviewToCB = async (
    userName: string,
    userToken: string,
    review: CritiqueBrainzReview
  ) => {
    const url = `${this.APIBaseURI}/user/${userName}/timeline-event/create/review`;
    const response = await fetch(url, {
      method: "POST",
      headers: {
        Authorization: `Token ${userToken}`,
        "Content-Type": "application/json;charset=UTF-8",
      },
      body: JSON.stringify({
        metadata: {
          entity_name: review.entity_name,
          entity_id: review.entity_id,
          entity_type: review.entity_type,
          text: review.text,
          language: review.languageCode,
          rating: review.rating,
        },
      }),
    });

    await this.checkStatus(response);
    return response.json();
  };

  lookupMBRelease = async (releaseMBID: string): Promise<any> => {
    const url = `${this.MBBaseURI}/release/${releaseMBID}?fmt=json&inc=release-groups`;
    const response = await fetch(encodeURI(url));
    await this.checkStatus(response);
    return response.json();
  };

  lookupMBReleaseFromTrack = async (trackMBID: string): Promise<any> => {
    const url = `${this.MBBaseURI}/release?track=${trackMBID}&fmt=json`;
    const response = await fetch(encodeURI(url));
    await this.checkStatus(response);
    return response.json();
  };

  lookupReleaseFromColor = async (
    color: string,
    count?: number
  ): Promise<any> => {
    let query = `${this.APIBaseURI}/explore/color/${color}`;
    if (!isUndefined(count)) query += `?count=${count}`;
    const response = await fetch(query);
    await this.checkStatus(response);
    return response.json();
  };

  deleteFeedEvent = async (
    eventType: string,
    username: string,
    userToken: string,
    id: number
  ): Promise<any> => {
    if (!id) {
      throw new SyntaxError("Event ID not present");
    }
    const query = `${this.APIBaseURI}/user/${username}/feed/events/delete`;
    const response = await fetch(query, {
      method: "POST",
      headers: {
        Authorization: `Token ${userToken}`,
        "Content-Type": "application/json;charset=UTF-8",
      },
      body: JSON.stringify({ event_type: eventType, id }),
    });
    await this.checkStatus(response);
    return response.status;
  };

  hideFeedEvent = async (
    eventType: string,
    username: string,
    userToken: string,
    event_id: number
  ): Promise<any> => {
    if (!event_id) {
      throw new SyntaxError("Event ID not present");
    }
    const query = `${this.APIBaseURI}/user/${username}/feed/events/hide`;
    const response = await fetch(query, {
      method: "POST",
      headers: {
        Authorization: `Token ${userToken}`,
        "Content-Type": "application/json;charset=UTF-8",
      },
      body: JSON.stringify({ event_type: eventType, event_id }),
    });
    await this.checkStatus(response);
    return response.status;
  };

  unhideFeedEvent = async (
    eventType: string,
    username: string,
    userToken: string,
    event_id: number
  ): Promise<any> => {
    if (!event_id) {
      throw new SyntaxError("Event ID not present");
    }
    const query = `${this.APIBaseURI}/user/${username}/feed/events/unhide`;
    const response = await fetch(query, {
      method: "POST",
      headers: {
        Authorization: `Token ${userToken}`,
        "Content-Type": "application/json;charset=UTF-8",
      },
      body: JSON.stringify({ event_type: eventType, event_id }),
    });
    await this.checkStatus(response);
    return response.status;
  };

  lookupRecordingMetadata = async (
    trackName: string,
    artistName: string,
    metadata: boolean = true
  ): Promise<MetadataLookup | null> => {
    if (!trackName) {
      return null;
    }
    const queryParams: any = {
      recording_name: trackName,
    };
    if (artistName) {
      queryParams.artist_name = artistName;
    }
    if (metadata) {
      queryParams.metadata = true;
    }
    const url = new URL(`${this.APIBaseURI}/metadata/lookup/`);
    // Iterate and add each queryParams
    Object.keys(queryParams).map((key) =>
      url.searchParams.append(key, queryParams[key])
    );
    if (metadata) {
      url.searchParams.append("inc", "artist tag release");
    }

    const response = await fetch(url.toString());
    await this.checkStatus(response);
    return response.json();
  };

  resetUserTimezone = async (
    userToken: string,
    zonename: string
  ): Promise<any> => {
    const url = `${this.APIBaseURI}/settings/timezone`;
    const response = await fetch(url, {
      method: "POST",
      headers: {
        Authorization: `Token ${userToken}`,
        "Content-Type": "application/json;charset=UTF-8",
      },
      body: JSON.stringify({ zonename }),
    });

    await this.checkStatus(response);
    return response.status;
  };

<<<<<<< HEAD
  submitPersonalRecommendation = async (
    userToken: string,
    userName: string,
    metadata: UserTrackPersonalRecommendationMetadata
  ) => {
    const url = `${this.APIBaseURI}/user/${userName}/timeline-event/create/recommend-personal`;
=======
  submitTroiPreferences = async (
    userToken: string,
    exportToSpotify: boolean
  ): Promise<any> => {
    const url = `${this.APIBaseURI}/settings/troi`;
>>>>>>> 9bce7493
    const response = await fetch(url, {
      method: "POST",
      headers: {
        Authorization: `Token ${userToken}`,
        "Content-Type": "application/json;charset=UTF-8",
      },
<<<<<<< HEAD
      body: JSON.stringify({ metadata }),
    });

    await this.checkStatus(response);
    return response.status;
  };
=======
      body: JSON.stringify({ export_to_spotify: exportToSpotify }),
    });
    await this.checkStatus(response);
    return response.status;
  };

  exportPlaylistToSpotify = async (
    userToken: string,
    playlist_mbid: string
  ): Promise<any> => {
    const url = `${this.APIBaseURI}/playlist/${playlist_mbid}/export/spotify`;
    const response = await fetch(url, {
      method: "POST",
      headers: {
        Authorization: `Token ${userToken}`,
        "Content-Type": "application/json;charset=UTF-8",
      },
    });
    await this.checkStatus(response);
    return response.json();
  };
>>>>>>> 9bce7493
}<|MERGE_RESOLUTION|>--- conflicted
+++ resolved
@@ -1140,34 +1140,36 @@
     return response.status;
   };
 
-<<<<<<< HEAD
   submitPersonalRecommendation = async (
     userToken: string,
     userName: string,
     metadata: UserTrackPersonalRecommendationMetadata
   ) => {
     const url = `${this.APIBaseURI}/user/${userName}/timeline-event/create/recommend-personal`;
-=======
+    const response = await fetch(url, {
+      method: "POST",
+      headers: {
+        Authorization: `Token ${userToken}`,
+        "Content-Type": "application/json;charset=UTF-8",
+      },
+      body: JSON.stringify({ metadata }),
+    });
+
+    await this.checkStatus(response);
+    return response.status;
+  };
+
   submitTroiPreferences = async (
     userToken: string,
     exportToSpotify: boolean
   ): Promise<any> => {
     const url = `${this.APIBaseURI}/settings/troi`;
->>>>>>> 9bce7493
-    const response = await fetch(url, {
-      method: "POST",
-      headers: {
-        Authorization: `Token ${userToken}`,
-        "Content-Type": "application/json;charset=UTF-8",
-      },
-<<<<<<< HEAD
-      body: JSON.stringify({ metadata }),
-    });
-
-    await this.checkStatus(response);
-    return response.status;
-  };
-=======
+    const response = await fetch(url, {
+      method: "POST",
+      headers: {
+        Authorization: `Token ${userToken}`,
+        "Content-Type": "application/json;charset=UTF-8",
+      },
       body: JSON.stringify({ export_to_spotify: exportToSpotify }),
     });
     await this.checkStatus(response);
@@ -1189,5 +1191,4 @@
     await this.checkStatus(response);
     return response.json();
   };
->>>>>>> 9bce7493
 }