<<<<<<< HEAD
import { isNil, omit } from "lodash";
=======
import { isNil, isUndefined } from "lodash";
>>>>>>> 65c708a8
import APIError from "./APIError";

export default class APIService {
  APIBaseURI: string;

  MBBaseURI: string = "https://musicbrainz.org/ws/2";
  CBBaseURI: string = "https://critiquebrainz.org/ws/1";

  MAX_LISTEN_SIZE: number = 10000; // Maximum size of listens that can be sent

  constructor(APIBaseURI: string) {
    let finalUri = APIBaseURI;
    if (finalUri.endsWith("/")) {
      finalUri = finalUri.substring(0, APIBaseURI.length - 1);
    }
    if (!finalUri.endsWith("/1")) {
      finalUri += "/1";
    }
    this.APIBaseURI = finalUri;
  }

  getRecentListensForUsers = async (
    userNames: Array<string>,
    limit?: number
  ): Promise<Array<Listen>> => {
    const userNamesForQuery: string = userNames.join(",");

    let query = `${this.APIBaseURI}/users/${userNamesForQuery}/recent-listens`;

    if (limit) {
      query += `?limit=${limit}`;
    }

    const response = await fetch(query, {
      method: "GET",
    });
    await this.checkStatus(response);
    const result = await response.json();

    return result.payload.listens;
  };

  getListensForUser = async (
    userName: string,
    minTs?: number,
    maxTs?: number,
    count?: number
  ): Promise<Array<Listen>> => {
    if (maxTs && minTs) {
      throw new SyntaxError(
        "Cannot have both minTs and maxTs defined at the same time"
      );
    }

    let query: string = `${this.APIBaseURI}/user/${userName}/listens`;

    const queryParams: Array<string> = [];
    if (maxTs) {
      queryParams.push(`max_ts=${maxTs}`);
    }
    if (minTs) {
      queryParams.push(`min_ts=${minTs}`);
    }
    if (count) {
      queryParams.push(`count=${count}`);
    }
    if (queryParams.length) {
      query += `?${queryParams.join("&")}`;
    }

    const response = await fetch(query, {
      method: "GET",
    });
    await this.checkStatus(response);
    const result = await response.json();

    return result.payload.listens;
  };

  getFeedForUser = async (
    userName: string,
    userToken: string,
    minTs?: number,
    maxTs?: number,
    count?: number
  ): Promise<Array<TimelineEvent>> => {
    if (!userName) {
      throw new SyntaxError("Username missing");
    }
    if (!userToken) {
      throw new SyntaxError("User token missing");
    }

    let query: string = `${this.APIBaseURI}/user/${userName}/feed/events`;

    const queryParams: Array<string> = [];
    if (maxTs) {
      queryParams.push(`max_ts=${maxTs}`);
    }
    if (minTs) {
      queryParams.push(`min_ts=${minTs}`);
    }
    if (count) {
      queryParams.push(`count=${count}`);
    }
    if (queryParams.length) {
      query += `?${queryParams.join("&")}`;
    }

    const response = await fetch(query, {
      method: "GET",
      headers: {
        Authorization: `Token ${userToken}`,
      },
    });
    await this.checkStatus(response);
    const result = await response.json();

    return result.payload.events;
  };

  getUserListenCount = async (userName: string): Promise<number> => {
    if (!userName) {
      throw new SyntaxError("Username missing");
    }

    const query: string = `${this.APIBaseURI}/user/${userName}/listen-count`;

    const response = await fetch(query, {
      method: "GET",
    });
    await this.checkStatus(response);
    const result = await response.json();

    return parseInt(result.payload.count, 10);
  };

  refreshYoutubeToken = async (): Promise<string> => {
    return this.refreshAccessToken("youtube");
  };

  refreshSpotifyToken = async (): Promise<string> => {
    return this.refreshAccessToken("spotify");
  };

  refreshCritiquebrainzToken = async (): Promise<string> => {
    return this.refreshAccessToken("critiquebrainz");
  };

  refreshAccessToken = async (service: string): Promise<string> => {
    const response = await fetch(
      `/profile/music-services/${service}/refresh/`,
      {
        method: "POST",
      }
    );
    await this.checkStatus(response);
    const result = await response.json();
    return result.access_token;
  };

  followUser = async (
    userName: string,
    userToken: string
  ): Promise<{ status: number }> => {
    if (!userName) {
      throw new SyntaxError("Username missing");
    }
    if (!userToken) {
      throw new SyntaxError("User token missing");
    }
    const response = await fetch(`${this.APIBaseURI}/user/${userName}/follow`, {
      method: "POST",
      headers: {
        Authorization: `Token ${userToken}`,
      },
    });
    return { status: response.status };
  };

  unfollowUser = async (
    userName: string,
    userToken: string
  ): Promise<{ status: number }> => {
    if (!userName) {
      throw new SyntaxError("Username missing");
    }
    if (!userToken) {
      throw new SyntaxError("User token missing");
    }
    const response = await fetch(
      `${this.APIBaseURI}/user/${userName}/unfollow`,
      {
        method: "POST",
        headers: {
          Authorization: `Token ${userToken}`,
        },
      }
    );
    return { status: response.status };
  };

  getFollowersOfUser = async (
    username: string
  ): Promise<{ followers: Array<string> }> => {
    if (!username) {
      throw new SyntaxError("Username missing");
    }

    const url = `${this.APIBaseURI}/user/${username}/followers`;
    const response = await fetch(url);
    await this.checkStatus(response);
    return response.json();
  };

  getFollowingForUser = async (
    username: string
  ): Promise<{ following: Array<string> }> => {
    if (!username) {
      throw new SyntaxError("Username missing");
    }

    const url = `${this.APIBaseURI}/user/${username}/following`;
    const response = await fetch(url);
    await this.checkStatus(response);
    return response.json();
  };

  /*
     Send a POST request to the ListenBrainz server to submit a listen
   */
  submitListens = async (
    userToken: string,
    listenType: ListenType,
    payload: Array<Listen>
  ): Promise<Response> => {
    let processedPayload = payload;
    // When submitting playing_now listens, listened_at must NOT be present
    if (listenType === "playing_now") {
      processedPayload = payload.map(
        (listen) => omit(listen, "listened_at") as Listen
      );
    }
    if (JSON.stringify(processedPayload).length <= this.MAX_LISTEN_SIZE) {
      // Payload is within submission limit, submit directly
      const struct = {
        listen_type: listenType,
        payload: processedPayload,
      } as SubmitListensPayload;

      const url = `${this.APIBaseURI}/submit-listens`;

      /* eslint-disable no-await-in-loop */
      /* eslint-disable-next-line no-constant-condition */
      while (true) {
        try {
          const response = await fetch(url, {
            method: "POST",
            headers: {
              Authorization: `Token ${userToken}`,
              "Content-Type": "application/json;charset=UTF-8",
            },
            body: JSON.stringify(struct),
          });
          // we skip listens if we get an error code that's not a rate limit
          if (response.status !== 429) {
            return response; // Return response so that caller can handle appropriately
          }
          // Rate limit error, this should never happen, but if it does, try again in 3 seconds.
          await new Promise((resolve) => {
            setTimeout(resolve, 3000);
          });
        } catch {
          // Retry if there is an network error
          await new Promise((resolve) => {
            setTimeout(resolve, 3000);
          });
        }
      }
      /* eslint-enable no-await-in-loop */
    }

    // Payload is not within submission limit, split and submit
    await this.submitListens(
      userToken,
      listenType,
      payload.slice(0, payload.length / 2)
    );
    return this.submitListens(
      userToken,
      listenType,
      payload.slice(payload.length / 2, payload.length)
    );
  };

  /*
   *  Send a GET request to the ListenBrainz server to get the latest import time
   *  from previous imports for the user.
   */
  getLatestImport = async (
    userName: string,
    service: ImportService
  ): Promise<number> => {
    const url = encodeURI(
      `${this.APIBaseURI}/latest-import?user_name=${userName}&service=${service}`
    );
    const response = await fetch(url, {
      method: "GET",
    });
    await this.checkStatus(response);
    const result = await response.json();
    return parseInt(result.latest_import, 10);
  };

  /*
   * Send a POST request to the ListenBrainz server after the import is complete to
   * update the latest import time on the server. This will make future imports stop
   * when they reach this point of time in the listen history.
   */
  setLatestImport = async (
    userToken: string,
    service: ImportService,
    timestamp: number
  ): Promise<number> => {
    const url = `${this.APIBaseURI}/latest-import`;
    const response = await fetch(url, {
      method: "POST",
      headers: {
        Authorization: `Token ${userToken}`,
        "Content-Type": "application/json;charset=UTF-8",
      },
      body: JSON.stringify({ ts: timestamp, service }),
    });
    await this.checkStatus(response);
    return response.status; // Return true if timestamp is updated
  };

  getUserEntity = async (
    userName: string,
    entity: Entity,
    range: UserStatsAPIRange = "all_time",
    offset: number = 0,
    count?: number
  ): Promise<UserEntityResponse> => {
    let url = `${this.APIBaseURI}/stats/user/${userName}/${entity}s?offset=${offset}&range=${range}`;
    if (count !== null && count !== undefined) {
      url += `&count=${count}`;
    }
    const response = await fetch(url);
    await this.checkStatus(response);
    // if response code is 204, then statistics havent been calculated, send empty object
    if (response.status === 204) {
      const error = new APIError(`HTTP Error ${response.statusText}`);
      error.status = response.statusText;
      error.response = response;
      throw error;
    }
    return response.json();
  };

  getUserListeningActivity = async (
    userName: string,
    range: UserStatsAPIRange = "all_time"
  ): Promise<UserListeningActivityResponse> => {
    const url = `${this.APIBaseURI}/stats/user/${userName}/listening-activity?range=${range}`;
    const response = await fetch(url);
    await this.checkStatus(response);
    if (response.status === 204) {
      const error = new APIError(`HTTP Error ${response.statusText}`);
      error.status = response.statusText;
      error.response = response;
      throw error;
    }
    return response.json();
  };

  getUserDailyActivity = async (
    userName: string,
    range: UserStatsAPIRange = "all_time"
  ): Promise<UserDailyActivityResponse> => {
    const url = `${this.APIBaseURI}/stats/user/${userName}/daily-activity?range=${range}`;
    const response = await fetch(url);
    await this.checkStatus(response);
    if (response.status === 204) {
      const error = new APIError(`HTTP Error ${response.statusText}`);
      error.status = response.statusText;
      error.response = response;
      throw error;
    }
    return response.json();
  };

  getUserArtistMap = async (
    userName: string,
    range: UserStatsAPIRange = "all_time",
    forceRecalculate: boolean = false
  ) => {
    const url = `${this.APIBaseURI}/stats/user/${userName}/artist-map?range=${range}&force_recalculate=${forceRecalculate}`;
    const response = await fetch(url);
    await this.checkStatus(response);
    if (response.status === 204) {
      const error = new APIError(`HTTP Error ${response.statusText}`);
      error.status = response.statusText;
      error.response = response;
      throw error;
    }
    return response.json();
  };

  checkStatus = async (response: Response): Promise<void> => {
    if (response.status >= 200 && response.status < 300) {
      return;
    }
    let message = `HTTP Error ${response.statusText}`;
    try {
      const contentType = response.headers?.get("content-type");
      if (contentType && contentType.indexOf("application/json") !== -1) {
        const jsonError = await response.json();
        message = jsonError.error;
      } else if (typeof response.text === "function") {
        message = await response.text();
      }
    } catch (err) {
      // eslint-disable-next-line no-console
      console.log("Error in parsing response in APIService checkStatus:", err);
    }

    const error = new APIError(`HTTP Error ${response.statusText}`);
    error.status = response.statusText;
    error.response = response;
    error.message = message;
    throw error;
  };

  getCoverArt = async (
    releaseMBID: string,
    recordingMSID: string
  ): Promise<string | null> => {
    const url = `${this.APIBaseURI}/get-cover-art/?release_mbid=${releaseMBID}&recording_msid=${recordingMSID}`;
    const response = await fetch(url);
    await this.checkStatus(response);
    if (response.status === 200) {
      const data = await response.json();
      return data.image_url;
    }
    return null;
  };

  submitFeedback = async (
    userToken: string,
    recordingMSID: string,
    score: ListenFeedBack
  ): Promise<number> => {
    const url = `${this.APIBaseURI}/feedback/recording-feedback`;
    const response = await fetch(url, {
      method: "POST",
      headers: {
        Authorization: `Token ${userToken}`,
        "Content-Type": "application/json;charset=UTF-8",
      },
      body: JSON.stringify({ recording_msid: recordingMSID, score }),
    });
    await this.checkStatus(response);
    return response.status;
  };

  getFeedbackForUser = async (
    userName: string,
    offset: number = 0,
    count?: number,
    score?: ListenFeedBack
  ) => {
    if (!userName) {
      throw new SyntaxError("Username missing");
    }
    let queryURL = `${this.APIBaseURI}/feedback/user/${userName}/get-feedback`;
    const queryParams: Array<string> = ["metadata=true"];
    if (!isUndefined(offset)) {
      queryParams.push(`offset=${offset}`);
    }
    if (!isUndefined(score)) {
      queryParams.push(`score=${score}`);
    }
    if (!isUndefined(count)) {
      queryParams.push(`count=${count}`);
    }
    if (queryParams.length) {
      queryURL += `?${queryParams.join("&")}`;
    }
    const response = await fetch(queryURL);
    await this.checkStatus(response);
    return response.json();
  };

  getFeedbackForUserForRecordings = async (
    userName: string,
    recordings: string
  ) => {
    if (!userName) {
      throw new SyntaxError("Username missing");
    }

    const url = `${this.APIBaseURI}/feedback/user/${userName}/get-feedback-for-recordings?recordings=${recordings}`;
    const response = await fetch(url);
    await this.checkStatus(response);
    return response.json();
  };

  deleteListen = async (
    userToken: string,
    recordingMSID: string,
    listenedAt: number
  ): Promise<number> => {
    const url = `${this.APIBaseURI}/delete-listen`;
    const response = await fetch(url, {
      method: "POST",
      headers: {
        Authorization: `Token ${userToken}`,
        "Content-Type": "application/json;charset=UTF-8",
      },
      body: JSON.stringify({
        listened_at: listenedAt,
        recording_msid: recordingMSID,
      }),
    });
    await this.checkStatus(response);
    return response.status;
  };

  createPlaylist = async (
    userToken: string,
    playlistObject: JSPFObject
  ): Promise<string> => {
    if (!playlistObject.playlist?.title) {
      throw new SyntaxError("playlist title missing");
    }

    const url = `${this.APIBaseURI}/playlist/create`;
    const response = await fetch(url, {
      method: "POST",
      headers: {
        Authorization: `Token ${userToken}`,
        "Content-Type": "application/json;charset=UTF-8",
      },
      body: JSON.stringify(playlistObject),
    });
    await this.checkStatus(response);
    const result = await response.json();

    return result.playlist_mbid;
  };

  editPlaylist = async (
    userToken: string,
    playlistMBID: string,
    playlistObject: JSPFObject
  ): Promise<number> => {
    if (!playlistMBID) {
      throw new SyntaxError("Playlist MBID is missing");
    }

    const url = `${this.APIBaseURI}/playlist/edit/${playlistMBID}`;
    const response = await fetch(url, {
      method: "POST",
      headers: {
        Authorization: `Token ${userToken}`,
        "Content-Type": "application/json;charset=UTF-8",
      },
      body: JSON.stringify(playlistObject),
    });
    await this.checkStatus(response);

    return response.status;
  };

  getUserPlaylists = async (
    userName: string,
    userToken?: string,
    offset: number = 0,
    count: number = 25,
    createdFor: boolean = false,
    collaborator: boolean = false
  ) => {
    if (!userName) {
      throw new SyntaxError("Username missing");
    }
    let headers;
    if (userToken) {
      headers = {
        Authorization: `Token ${userToken}`,
      };
    }

    const url = `${this.APIBaseURI}/user/${userName}/playlists${
      createdFor ? "/createdfor" : ""
    }${collaborator ? "/collaborator" : ""}?offset=${offset}&count=${count}`;

    const response = await fetch(url, {
      method: "GET",
      headers,
    });

    await this.checkStatus(response);
    return response.json();
  };

  getPlaylist = async (playlistMBID: string, userToken?: string) => {
    if (!playlistMBID) {
      throw new SyntaxError("playlist MBID missing");
    }
    let headers;
    if (userToken) {
      headers = {
        Authorization: `Token ${userToken}`,
      };
    }

    const url = `${this.APIBaseURI}/playlist/${playlistMBID}`;
    const response = await fetch(url, {
      method: "GET",
      headers,
    });
    await this.checkStatus(response);
    return response.json();
  };

  addPlaylistItems = async (
    userToken: string,
    playlistMBID: string,
    tracks: JSPFTrack[],
    offset?: number
  ): Promise<number> => {
    if (!playlistMBID) {
      throw new SyntaxError("Playlist MBID is missing");
    }
    const optionalOffset =
      !isNil(offset) && Number.isSafeInteger(offset) ? `?offset=${offset}` : "";
    const url = `${this.APIBaseURI}/playlist/${playlistMBID}/item/add${optionalOffset}`;
    const response = await fetch(url, {
      method: "POST",
      headers: {
        Authorization: `Token ${userToken}`,
        "Content-Type": "application/json;charset=UTF-8",
      },
      body: JSON.stringify({ playlist: { track: tracks } }),
    });
    await this.checkStatus(response);

    return response.status;
  };

  deletePlaylistItems = async (
    userToken: string,
    playlistMBID: string,
    // This is currently unused by the API endpoint, which might be an oversight
    recordingMBID: string,
    index: number,
    count: number = 1
  ): Promise<number> => {
    if (!playlistMBID) {
      throw new SyntaxError("Playlist MBID is missing");
    }
    const url = `${this.APIBaseURI}/playlist/${playlistMBID}/item/delete`;
    const response = await fetch(url, {
      method: "POST",
      headers: {
        Authorization: `Token ${userToken}`,
        "Content-Type": "application/json;charset=UTF-8",
      },
      body: JSON.stringify({ index, count }),
    });
    await this.checkStatus(response);

    return response.status;
  };

  movePlaylistItem = async (
    userToken: string,
    playlistMBID: string,
    recordingMBID: string,
    from: number,
    to: number,
    count: number
  ): Promise<number> => {
    const url = `${this.APIBaseURI}/playlist/${playlistMBID}/item/move`;
    const response = await fetch(url, {
      method: "POST",
      headers: {
        Authorization: `Token ${userToken}`,
        "Content-Type": "application/json;charset=UTF-8",
      },
      body: JSON.stringify({ mbid: recordingMBID, from, to, count }),
    });
    await this.checkStatus(response);

    return response.status;
  };

  copyPlaylist = async (
    userToken: string,
    playlistMBID: string
  ): Promise<string> => {
    if (!playlistMBID) {
      throw new SyntaxError("playlist MBID missing");
    }

    const url = `${this.APIBaseURI}/playlist/${playlistMBID}/copy`;
    const response = await fetch(url, {
      method: "POST",
      headers: {
        Authorization: `Token ${userToken}`,
      },
    });
    await this.checkStatus(response);
    const data = await response.json();
    return data.playlist_mbid;
  };

  deletePlaylist = async (
    userToken: string,
    playlistMBID: string
  ): Promise<number> => {
    if (!playlistMBID) {
      throw new SyntaxError("playlist MBID missing");
    }

    const url = `${this.APIBaseURI}/playlist/${playlistMBID}/delete`;
    const response = await fetch(url, {
      method: "POST",
      headers: {
        Authorization: `Token ${userToken}`,
      },
    });
    await this.checkStatus(response);
    return response.status;
  };

  submitRecommendationFeedback = async (
    userToken: string,
    recordingMBID: string,
    rating: RecommendationFeedBack
  ): Promise<number> => {
    const url = `${this.APIBaseURI}/recommendation/feedback/submit`;
    const response = await fetch(url, {
      method: "POST",
      headers: {
        Authorization: `Token ${userToken}`,
        "Content-Type": "application/json;charset=UTF-8",
      },
      body: JSON.stringify({ recording_mbid: recordingMBID, rating }),
    });
    await this.checkStatus(response);
    return response.status;
  };

  deleteRecommendationFeedback = async (
    userToken: string,
    recordingMBID: string
  ): Promise<number> => {
    const url = `${this.APIBaseURI}/recommendation/feedback/delete`;
    const response = await fetch(url, {
      method: "POST",
      headers: {
        Authorization: `Token ${userToken}`,
        "Content-Type": "application/json;charset=UTF-8",
      },
      body: JSON.stringify({ recording_mbid: recordingMBID }),
    });
    await this.checkStatus(response);
    return response.status;
  };

  getFeedbackForUserForRecommendations = async (
    userName: string,
    recordings: string
  ) => {
    if (!userName) {
      throw new SyntaxError("Username missing");
    }

    const url = `${this.APIBaseURI}/recommendation/feedback/user/${userName}/recordings?mbids=${recordings}`;
    const response = await fetch(url);
    await this.checkStatus(response);
    return response.json();
  };

  recommendTrackToFollowers = async (
    userName: string,
    authToken: string,
    metadata: UserTrackRecommendationMetadata
  ) => {
    const url = `${this.APIBaseURI}/user/${userName}/timeline-event/create/recording`;
    const response = await fetch(url, {
      method: "POST",
      headers: {
        Authorization: `Token ${authToken}`,
        "Content-Type": "application/json;charset=UTF-8",
      },
      body: JSON.stringify({ metadata }),
    });
    await this.checkStatus(response);
    return response.status;
  };

  getSimilarUsersForUser = async (
    username: string
  ): Promise<{
    payload: Array<{ user_name: string; similarity: number }>;
  }> => {
    if (!username) {
      throw new SyntaxError("Username missing");
    }

    const url = `${this.APIBaseURI}/user/${username}/similar-users`;
    const response = await fetch(url);
    await this.checkStatus(response);
    return response.json();
  };

  reportUser = async (userName: string, optionalContext?: string) => {
    const response = await fetch(`/user/${userName}/report-user/`, {
      method: "POST",
      body: JSON.stringify({ reason: optionalContext }),
      headers: {
        "Content-Type": "application/json",
      },
    });
    await this.checkStatus(response);
  };

  submitPinRecording = async (
    userToken: string,
    recordingMSID: string,
    recordingMBID?: string,
    blurb_content?: string
  ): Promise<number> => {
    const url = `${this.APIBaseURI}/pin`;
    const response = await fetch(url, {
      method: "POST",
      headers: {
        Authorization: `Token ${userToken}`,
        "Content-Type": "application/json;charset=UTF-8",
      },
      body: JSON.stringify({
        recording_msid: recordingMSID,
        recording_mbid: recordingMBID,
        blurb_content,
      }),
    });
    await this.checkStatus(response);
    return response.status;
  };

  unpinRecording = async (userToken: string): Promise<number> => {
    const url = `${this.APIBaseURI}/pin/unpin`;
    const response = await fetch(url, {
      method: "POST",
      headers: {
        Authorization: `Token ${userToken}`,
        "Content-Type": "application/json;charset=UTF-8",
      },
    });
    await this.checkStatus(response);
    return response.status;
  };

  deletePin = async (userToken: string, pinID: number): Promise<number> => {
    const url = `${this.APIBaseURI}/pin/delete/${pinID}`;
    const response = await fetch(url, {
      method: "POST",
      headers: {
        Authorization: `Token ${userToken}`,
        "Content-Type": "application/json;charset=UTF-8",
      },
    });
    await this.checkStatus(response);
    return response.status;
  };

  getPinsForUser = async (userName: string, offset: number, count: number) => {
    if (!userName) {
      throw new SyntaxError("Username missing");
    }

    const query = `${this.APIBaseURI}/${userName}/pins?offset=${offset}&count=${count}`;

    const response = await fetch(query, {
      method: "GET",
    });

    await this.checkStatus(response);
    return response.json();
  };

  submitReviewToCB = async (
    accessToken: string,
    review: CritiqueBrainzReview
  ) => {
    const url = `${this.CBBaseURI}/review/`;
    const response = await fetch(url, {
      method: "POST",
      headers: {
        Authorization: `Bearer ${accessToken}`,
        "Content-Type": "application/json;charset=UTF-8",
      },
      body: JSON.stringify({
        is_draft: false,
        entity_id: review.entity_id,
        entity_type: review.entity_type,
        text: review.text,
        license_choice: "CC BY-SA 3.0",
        language: review.languageCode,
        rating: review.rating,
      }),
    });

    await this.checkStatus(response);
    return response.json();
  };

  lookupMBRelease = async (releaseMBID: string): Promise<any> => {
    const url = `${this.MBBaseURI}/release/${releaseMBID}?fmt=json&inc=release-groups`;
    const response = await fetch(encodeURI(url));
    await this.checkStatus(response);
    return response.json();
  };

  lookupMBReleaseFromTrack = async (trackMBID: string): Promise<any> => {
    const url = `${this.MBBaseURI}/release?track=${trackMBID}&fmt=json`;
    const response = await fetch(encodeURI(url));
    await this.checkStatus(response);
    return response.json();
  };
}<|MERGE_RESOLUTION|>--- conflicted
+++ resolved
@@ -1,8 +1,4 @@
-<<<<<<< HEAD
-import { isNil, omit } from "lodash";
-=======
-import { isNil, isUndefined } from "lodash";
->>>>>>> 65c708a8
+import { isNil, isUndefined, omit } from "lodash";
 import APIError from "./APIError";
 
 export default class APIService {
