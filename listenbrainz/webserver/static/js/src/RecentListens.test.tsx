--- conflicted
+++ resolved
@@ -64,12 +64,8 @@
 // Create a new instance of GlobalAppContext
 const mountOptions: { context: GlobalAppContextT } = {
   context: {
-<<<<<<< HEAD
-    APIService: new APIService("foo"),
+    APIService: new APIServiceClass("foo"),
     APIBaseURI: "foo",
-=======
-    APIService: new APIServiceClass("foo"),
->>>>>>> d916bcd2
     youtubeAuth: youtube as YoutubeUser,
     spotifyAuth: spotify as SpotifyUser,
     currentUser: { id: 1, name: "iliekcomputers", auth_token: "fnord" },
