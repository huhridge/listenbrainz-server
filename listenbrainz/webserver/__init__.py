--- conflicted
+++ resolved
@@ -161,23 +161,16 @@
     admin = Admin(app, index_view=HomeView(name='Home'), template_mode='bootstrap3')
     from listenbrainz.model import ExternalService as ExternalServiceModel
     from listenbrainz.model import User as UserModel
-<<<<<<< HEAD
+    from listenbrainz.model import ListensImporter as ListensImporterModel
     from listenbrainz.model import ReportedUsers as ReportedUsersModel
-    from listenbrainz.model.spotify import SpotifyAdminView
-    from listenbrainz.model.user import UserAdminView
-    from listenbrainz.model.reported_users import ReportedUserAdminView
-    admin.add_view(UserAdminView(UserModel, model.db.session, endpoint='user_model'))
-    admin.add_view(SpotifyAdminView(SpotifyModel, model.db.session, endpoint='spotify_model'))
-    admin.add_view(ReportedUserAdminView(ReportedUsersModel, model.db.session, endpoint='reported_users_model'))
-=======
-    from listenbrainz.model import ListensImporter as ListensImporterModel
     from listenbrainz.model.external_service_oauth import ExternalServiceAdminView
     from listenbrainz.model.user import UserAdminView
     from listenbrainz.model.listens_import import ListensImporterAdminView
+    from listenbrainz.model.reported_users import ReportedUserAdminView
     admin.add_view(UserAdminView(UserModel, model.db.session, endpoint='user_model'))
     admin.add_view(ExternalServiceAdminView(ExternalServiceModel, model.db.session, endpoint='external_service_model'))
     admin.add_view(ListensImporterAdminView(ListensImporterModel, model.db.session, endpoint='listens_importer_model'))
->>>>>>> dd984b52
+    admin.add_view(ReportedUserAdminView(ReportedUsersModel, model.db.session, endpoint='reported_users_model'))
 
     @app.before_request
     def before_request_gdpr_check():
