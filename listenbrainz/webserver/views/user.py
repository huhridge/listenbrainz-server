--- conflicted
+++ resolved
@@ -127,22 +127,7 @@
         "logged_in_user_follows_user": logged_in_user_follows_user(user),
     }
 
-<<<<<<< HEAD
     return jsonify(props)
-=======
-    return render_template(
-        "user/charts.html",
-        active_section="stats",
-        props=orjson.dumps(props).decode("utf-8"),
-        user=user
-    )
-
-
-@user_bp.route("/<user_name>/reports/")
-def reports(user_name):
-    """ Redirect to stats page """
-    return redirect(url_for('user.stats', user_name=user_name), code=301)
->>>>>>> 0b40f9e5
 
 
 @user_bp.route("/<user_name>/stats/", methods=['POST'])
