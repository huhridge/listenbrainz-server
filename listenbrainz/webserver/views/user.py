import listenbrainz.db.stats as db_stats
import listenbrainz.db.user as db_user
import listenbrainz.db.user_relationship as db_user_relationship
import ujson

from flask import Blueprint, render_template, request, url_for, redirect, current_app
from flask_login import current_user
from listenbrainz import webserver
from listenbrainz.db.playlist import get_playlists_for_user, get_playlists_created_for_user, get_playlists_collaborated_on
from listenbrainz.webserver.login import User
from listenbrainz.webserver.decorators import web_listenstore_needed
from listenbrainz.webserver import timescale_connection
from listenbrainz.webserver.views.api import DEFAULT_NUMBER_OF_PLAYLISTS_PER_CALL
from werkzeug.exceptions import NotFound, BadRequest
from listenbrainz.webserver.views.playlist_api import serialize_jspf
from pydantic import ValidationError

from listenbrainz.webserver.views.views_utils import get_current_spotify_user, get_current_youtube_user

LISTENS_PER_PAGE = 25

user_bp = Blueprint("user", __name__)
redirect_bp = Blueprint("redirect", __name__)


def redirect_user_page(target):
    """Redirect a well-known url to a user's profile.

    The user-facing informational pages contain a username in the url. This means
    that we don't have a standard url that we can send any user to (for example a link
    on twitter). We configure some standardised URLS /my/[page] that will redirect
    the user to this specific page in their namespace if they are logged in."""
    def inner():
        if current_user.is_authenticated:
            print(url_for(target, user_name=current_user.musicbrainz_id, **request.args))
            return redirect(url_for(target, user_name=current_user.musicbrainz_id, **request.args))
        else:
            return current_app.login_manager.unauthorized()
        pass
    return inner


redirect_bp.add_url_rule("/listens", "redirect_listens", redirect_user_page("user.profile"))
redirect_bp.add_url_rule("/charts", "redirect_charts", redirect_user_page("user.charts"))
redirect_bp.add_url_rule("/reports", "redirect_reports", redirect_user_page("user.reports"))
redirect_bp.add_url_rule("/playlists", "redirect_playlists", redirect_user_page("user.playlists"))
redirect_bp.add_url_rule("/collaborations", "redirect_collaborations", redirect_user_page("user.collaborations"))
redirect_bp.add_url_rule("/recommendations",
                         "redirect_recommendations",
                         redirect_user_page("user.recommendation_playlists"))

@user_bp.route("/<user_name>")
@web_listenstore_needed
def profile(user_name):
    # Which database to use to showing user listens.
    db_conn = webserver.timescale_connection._ts
    # Which database to use to show playing_now stream.
    playing_now_conn = webserver.redis_connection._redis

    user = _get_user(user_name)
    # User name used to get user may not have the same case as original user name.
    user_name = user.musicbrainz_id

    # Getting data for current page
    max_ts = request.args.get("max_ts")
    if max_ts is not None:
        try:
            max_ts = int(max_ts)
        except ValueError:
            raise BadRequest("Incorrect timestamp argument max_ts: %s" % request.args.get("max_ts"))

    min_ts = request.args.get("min_ts")
    if min_ts is not None:
        try:
            min_ts = int(min_ts)
        except ValueError:
            raise BadRequest("Incorrect timestamp argument min_ts: %s" % request.args.get("min_ts"))

    args = {}
    if max_ts:
        args['to_ts'] = max_ts
    else:
        args['from_ts'] = min_ts
    data, min_ts_per_user, max_ts_per_user = db_conn.fetch_listens(user_name, limit=LISTENS_PER_PAGE, **args)

    listens = []
    for listen in data:
        listens.append({
            "track_metadata": listen.data,
            "listened_at": listen.ts_since_epoch,
            "listened_at_iso": listen.timestamp.isoformat() + "Z",
        })

    # If there are no previous listens then display now_playing
    if not listens or listens[0]['listened_at'] >= max_ts_per_user:
        playing_now = playing_now_conn.get_playing_now(user.id)
        if playing_now:
            listen = {
                "track_metadata": playing_now.data,
                "playing_now": "true",
            }
            listens.insert(0, listen)

    user_stats = db_stats.get_user_artists(user.id, 'all_time')
    try:
        artist_count = user_stats.all_time.count
    except (AttributeError, ValidationError):
        artist_count = None

<<<<<<< HEAD
    logged_in_user_follows_user = None
    if current_user.is_authenticated:
=======
    spotify_data = get_current_spotify_user()
    youtube_data = get_current_youtube_user()
    current_user_data = {}
    logged_in_user_follows_user = None
    if current_user.is_authenticated:
        current_user_data = {
            "id": current_user.id,
            "name": current_user.musicbrainz_id,
            "auth_token": current_user.auth_token,
        }
>>>>>>> 1b0711c8
        logged_in_user_follows_user = db_user_relationship.is_following_user(current_user.id, user.id)

    props = {
        "user": {
            "id": user.id,
            "name": user.musicbrainz_id,
        },
        "listens": listens,
        "latest_listen_ts": max_ts_per_user,
        "oldest_listen_ts": min_ts_per_user,
        "latest_spotify_uri": _get_spotify_uri_for_listens(listens),
        "artist_count": format(artist_count, ",d") if artist_count else None,
        "profile_url": url_for('user.profile', user_name=user_name),
        "mode": "listens",
<<<<<<< HEAD
=======
        "spotify": spotify_data,
        "youtube": youtube_data,
>>>>>>> 1b0711c8
        "web_sockets_server_url": current_app.config['WEBSOCKETS_SERVER_URL'],
        "logged_in_user_follows_user": logged_in_user_follows_user,
    }

    return render_template("user/profile.html",
                           props=ujson.dumps(props),
                           mode='listens',
                           user=user,
                           active_section='listens')


@user_bp.route("/<user_name>/artists")
def artists(user_name):
    """ Redirect to charts page """
    page = request.args.get('page', default=1)
    stats_range = request.args.get('range', default="all_time")
    return redirect(url_for('user.charts', user_name=user_name, entity='artist', page=page, range=stats_range), code=301)


@user_bp.route("/<user_name>/history")
def history(user_name):
    """ Redirect to charts page """
    entity = request.args.get('entity', default="artist")
    page = request.args.get('page', default=1)
    stats_range = request.args.get('range', default="all_time")
    return redirect(url_for('user.charts', user_name=user_name, entity=entity, page=page, range=stats_range), code=301)


@user_bp.route("/<user_name>/charts")
def charts(user_name):
    """ Show the top entitys for the user. """
    user = _get_user(user_name)

    user_data = {
        "name": user.musicbrainz_id,
        "id": user.id,
    }

    props = {
        "user": user_data,
    }

    return render_template(
        "user/charts.html",
        active_section="charts",
        props=ujson.dumps(props),
        user=user
    )


@user_bp.route("/<user_name>/reports")
def reports(user_name: str):
    """ Show user reports """
    user = _get_user(user_name)

    user_data = {
        "name": user.musicbrainz_id,
        "id": user.id,
    }

    props = {
        "user": user_data,
    }

    return render_template(
        "user/reports.html",
        active_section="reports",
        props=ujson.dumps(props),
        user=user
    )

@user_bp.route("/<user_name>/playlists")
@web_listenstore_needed
def playlists(user_name: str):
    """ Show user playlists """

    offset = request.args.get('offset', 0)
    try:
        offset = int(offset)
    except ValueError:
        raise BadRequest("Incorrect int argument offset: %s" % request.args.get("offset"))

    count = request.args.get("count", DEFAULT_NUMBER_OF_PLAYLISTS_PER_CALL)
    try:
        count = int(count)
    except ValueError:
        raise BadRequest("Incorrect int argument count: %s" % request.args.get("count"))

    user = _get_user(user_name)
    user_data = {
        "name": user.musicbrainz_id,
        "id": user.id,
    }

    include_private = current_user.is_authenticated and current_user.id == user.id

    playlists = []
    user_playlists, playlist_count = get_playlists_for_user(user.id,
                                                            include_private=include_private,
                                                            load_recordings=False,
                                                            count=count,
                                                            offset=offset)
    for playlist in user_playlists:
        playlists.append(serialize_jspf(playlist))

    props = {
        "playlists": playlists,
        "user": user_data,
        "active_section": "playlists",
        "playlist_count": playlist_count,
        "pagination_offset": offset,
        "playlists_per_page": count,
    }

    return render_template(
        "playlists/playlists.html",
        active_section="playlists",
        props=ujson.dumps(props),
        user=user
    )


@user_bp.route("/<user_name>/recommendations")
@web_listenstore_needed
def recommendation_playlists(user_name: str):
    """ Show playlists created for user """

    offset = request.args.get('offset', 0)
    try:
        offset = int(offset)
    except ValueError:
        raise BadRequest("Incorrect int argument offset: %s" % request.args.get("offset"))

    count = request.args.get("count", DEFAULT_NUMBER_OF_PLAYLISTS_PER_CALL)
    try:
        count = int(count)
    except ValueError:
        raise BadRequest("Incorrect int argument count: %s" % request.args.get("count"))
    user = _get_user(user_name)
    user_data = {
        "name": user.musicbrainz_id,
        "id": user.id,
    }
<<<<<<< HEAD
=======
    current_user_data = {}
    if current_user.is_authenticated:
        current_user_data = {
            "id": current_user.id,
            "name": current_user.musicbrainz_id,
            "auth_token": current_user.auth_token,
        }
>>>>>>> 1b0711c8

    playlists = []
    user_playlists, playlist_count = get_playlists_created_for_user(user.id, False, count, offset)
    for playlist in user_playlists:
        playlists.append(serialize_jspf(playlist))


    props = {
        "playlists": playlists,
        "user": user_data,
        "active_section": "recommendations",
        "playlist_count": playlist_count,
    }

    return render_template(
        "playlists/playlists.html",
        active_section="recommendations",
        props=ujson.dumps(props),
        user=user
    )

@user_bp.route("/<user_name>/collaborations")
@web_listenstore_needed
def collaborations(user_name: str):
    """ Show playlists a user collaborates on """

    offset = request.args.get('offset', 0)
    try:
        offset = int(offset)
    except ValueError:
        raise BadRequest("Incorrect int argument offset: %s" % request.args.get("offset"))

    count = request.args.get("count", DEFAULT_NUMBER_OF_PLAYLISTS_PER_CALL)
    try:
        count = int(count)
    except ValueError:
        raise BadRequest("Incorrect int argument count: %s" % request.args.get("count"))

    user = _get_user(user_name)
    user_data = {
        "name": user.musicbrainz_id,
        "id": user.id,
    }

    include_private = current_user.is_authenticated and current_user.id == user.id

    playlists = []
    colalborative_playlists, playlist_count = get_playlists_collaborated_on(user.id,
                                                                            include_private=include_private,
                                                                            load_recordings=False,
                                                                            count=count,
                                                                            offset=offset)
    for playlist in colalborative_playlists:
        playlists.append(serialize_jspf(playlist))

    props = {
        "playlists": playlists,
        "user": user_data,
        "active_section": "collaborations",
        "playlist_count": playlist_count,
    }

    return render_template(
        "playlists/playlists.html",
        active_section="collaborations",
        props=ujson.dumps(props),
        user=user
    )


def _get_user(user_name):
    """ Get current username """
    if current_user.is_authenticated and \
       current_user.musicbrainz_id == user_name:
        return current_user
    else:
        user = db_user.get_by_mb_id(user_name)
        if user is None:
            raise NotFound("Cannot find user: %s" % user_name)
        return User.from_dbrow(user)


def _get_spotify_uri_for_listens(listens):

    def get_track_id_from_listen(listen):
        additional_info = listen["track_metadata"]["additional_info"]
        if "spotify_id" in additional_info and additional_info["spotify_id"] is not None:
            return additional_info["spotify_id"].rsplit('/', 1)[-1]
        else:
            return None

    track_id = None
    if len(listens):
        track_id = get_track_id_from_listen(listens[0])

    if track_id:
        return "spotify:track:" + track_id
    else:
        return None


def delete_user(musicbrainz_id):
    """ Delete a user from ListenBrainz completely.
    First, drops the user's listens and then deletes the user from the
    database.
    Args:
        musicbrainz_id (str): the MusicBrainz ID of the user
    Raises:
        NotFound if user isn't present in the database
    """

    user = _get_user(musicbrainz_id)
    timescale_connection._ts.delete(user.musicbrainz_id)
    db_user.delete(user.id)


def delete_listens_history(musicbrainz_id):
    """ Delete a user's listens from ListenBrainz completely.
    Args:
        musicbrainz_id (str): the MusicBrainz ID of the user
    Raises:
        NotFound if user isn't present in the database
    """

    user = _get_user(musicbrainz_id)
    timescale_connection._ts.delete(user.musicbrainz_id)
    timescale_connection._ts.reset_listen_count(user.musicbrainz_id)
    db_user.reset_latest_import(user.musicbrainz_id)
    db_stats.delete_user_stats(user.id)<|MERGE_RESOLUTION|>--- conflicted
+++ resolved
@@ -107,21 +107,8 @@
     except (AttributeError, ValidationError):
         artist_count = None
 
-<<<<<<< HEAD
     logged_in_user_follows_user = None
     if current_user.is_authenticated:
-=======
-    spotify_data = get_current_spotify_user()
-    youtube_data = get_current_youtube_user()
-    current_user_data = {}
-    logged_in_user_follows_user = None
-    if current_user.is_authenticated:
-        current_user_data = {
-            "id": current_user.id,
-            "name": current_user.musicbrainz_id,
-            "auth_token": current_user.auth_token,
-        }
->>>>>>> 1b0711c8
         logged_in_user_follows_user = db_user_relationship.is_following_user(current_user.id, user.id)
 
     props = {
@@ -136,11 +123,6 @@
         "artist_count": format(artist_count, ",d") if artist_count else None,
         "profile_url": url_for('user.profile', user_name=user_name),
         "mode": "listens",
-<<<<<<< HEAD
-=======
-        "spotify": spotify_data,
-        "youtube": youtube_data,
->>>>>>> 1b0711c8
         "web_sockets_server_url": current_app.config['WEBSOCKETS_SERVER_URL'],
         "logged_in_user_follows_user": logged_in_user_follows_user,
     }
@@ -284,16 +266,6 @@
         "name": user.musicbrainz_id,
         "id": user.id,
     }
-<<<<<<< HEAD
-=======
-    current_user_data = {}
-    if current_user.is_authenticated:
-        current_user_data = {
-            "id": current_user.id,
-            "name": current_user.musicbrainz_id,
-            "auth_token": current_user.auth_token,
-        }
->>>>>>> 1b0711c8
 
     playlists = []
     user_playlists, playlist_count = get_playlists_created_for_user(user.id, False, count, offset)
