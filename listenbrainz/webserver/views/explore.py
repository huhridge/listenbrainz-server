--- conflicted
+++ resolved
@@ -1,12 +1,9 @@
-<<<<<<< HEAD
-from flask import Blueprint, render_template, current_app, request, jsonify
-=======
-from flask import Blueprint, render_template, request
->>>>>>> 0b40f9e5
+from flask import Blueprint, render_template, request, jsonify
 from flask_login import current_user
 import orjson
 from sqlalchemy import text
 from werkzeug.exceptions import NotFound, BadRequest
+import psycopg2
 
 from listenbrainz.db.similar_users import get_top_similar_users
 from listenbrainz.webserver import db_conn, ts_conn
@@ -21,16 +18,7 @@
         and spammers as well.
     """
 
-<<<<<<< HEAD
-    similar_users = get_top_similar_users()
-=======
     similar_users = get_top_similar_users(db_conn)
-    return render_template(
-        "explore/similar-users.html",
-        similar_users=similar_users
-    )
-
->>>>>>> 0b40f9e5
 
     return jsonify({
         "similarUsers": similar_users
@@ -40,6 +28,7 @@
 @explore_bp.route("/music-neighborhood/", methods=['POST'])
 def artist_similarity():
     """ Explore artist similarity """
+
     result = ts_conn.execute(text("""
          SELECT artist_mbid::TEXT
            FROM popularity.artist
@@ -48,61 +37,12 @@
      """))
 
     artist_mbid = result.fetchone()[0]
-    props = {
+    data = {
         "algorithm": "session_based_days_7500_session_300_contribution_5_threshold_10_limit_100_filter_True_skip_30",
         "artist_mbid": artist_mbid
     }
 
-<<<<<<< HEAD
-    with psycopg2.connect(current_app.config["SQLALCHEMY_TIMESCALE_URI"]) as ts_conn, \
-            ts_conn.cursor() as ts_curs:
-        ts_curs.execute("""
-                        SELECT artist_mbid::TEXT
-                            FROM popularity.artist
-                            ORDER BY total_listen_count DESC
-                            LIMIT 1
-                            """)
-
-        artist_mbid = ts_curs.fetchone()[0]
-        current_app.logger.info(artist_mbid)
-
-        data = {
-            "algorithm": "session_based_days_7500_session_300_contribution_5_threshold_10_limit_100_filter_True_skip_30",
-            "artist_mbid": artist_mbid
-        }
-
-        return jsonify(data)
-
-=======
-    return render_template(
-        "explore/music-neighborhood.html",
-        props=orjson.dumps(props).decode("utf-8")
-    )
-
-
-@explore_bp.route("/art-creator/")
-def art_creator():
-    return render_template(
-        "explore/stats-art-designer.html",
-        props=orjson.dumps({}).decode("utf-8")
-    )
-
-
-@explore_bp.route("/cover-art-collage/")
-@explore_bp.route("/cover-art-collage/<int:year>/")
-def cover_art_collage(year: int = 2023):
-    """ A collage of album covers from 2022/23
-        Raises:
-            NotFound if the there is no collage for the year
-    """
-    if year != 2022 and year != 2023:
-        raise NotFound(f"Cannot find Cover Art Collage for year: {year}")
-
-    return render_template(
-        "explore/cover-art-collage.html",
-        year=year
-    )
->>>>>>> 0b40f9e5
+    return jsonify(data)
 
 
 @explore_bp.route("/ai-brainz/")
@@ -112,11 +52,7 @@
     return render_template("explore/ai-brainz.html")
 
 
-<<<<<<< HEAD
 @explore_bp.route("/lb-radio/", methods=["POST"])
-=======
-@explore_bp.route("/lb-radio/")
->>>>>>> 0b40f9e5
 def lb_radio():
     """ LB Radio view
 
