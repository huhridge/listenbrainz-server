from flask import current_app
from flask_login import current_user

from listenbrainz.domain.apple import AppleService
from listenbrainz.domain.musicbrainz import MusicBrainzService
from listenbrainz.domain.spotify import SpotifyService
from listenbrainz.domain.critiquebrainz import CritiqueBrainzService
from listenbrainz.domain.soundcloud import SoundCloudService


def get_current_spotify_user():
    """Returns the spotify access token and permissions for the current
    authenticated user. If the user is not authenticated or has not
    linked to a Spotify account, returns empty dict."""
    if not current_user.is_authenticated:
        return {}
    user = SpotifyService().get_user(current_user.id)
    if user is None:
        return {}
    return {
        "access_token": user["access_token"],
        "permission": user["scopes"]
    }


def get_current_youtube_user():
    """Returns the youtube access token for the current authenticated
    user and the youtube api key. If the user is not authenticated or
    has not linked to a Youtube account, returns empty dict."""
    return {
        "api_key": current_app.config["YOUTUBE_API_KEY"]
    }


def get_current_critiquebrainz_user():
    """Returns the critiquebrainz access token for the current
    authenticated user. If the user is unauthenticated or has not
    linked their critiquebrainz account, returns empty dict."""
    if not current_user.is_authenticated:
        return {}
    user = CritiqueBrainzService().get_user(current_user.id)
    if user is None:
        return {}
    return {
        "access_token": user["access_token"],
    }


def get_current_musicbrainz_user():
    """Returns the musicbrainz access token for the current
    authenticated user. If the user is unauthenticated or has not
    linked their musicbrainz account for submitting tags/ratings,
    returns empty dict."""
    if not current_user.is_authenticated:
        return {}
    user = MusicBrainzService().get_user(current_user.id)
    if user is None:
        return {}
    return {
        "access_token": user["access_token"],
    }


<<<<<<< HEAD
def get_current_apple_music_user():
    """Returns the apple music developer token for the current
    authenticated user. If the user is unauthenticated or has not
    linked their apple music account returns empty dict."""
    if not current_user.is_authenticated:
        return {}
    user = AppleService().get_user(current_user.id)
    if user is None:
        return {}
    return {
        "developer_token": user["access_token"],
        "music_user_token": user["refresh_token"]
    }
=======
def get_current_soundcloud_user():
    """Returns the soundcloud access token for the current
    authenticated user. If the user is unauthenticated or has not
    linked their soundcloud, returns empty dict."""
    if not current_user.is_authenticated:
        return {}
    user = SoundCloudService().get_user(current_user.id)
    if user is None:
        return {}
    return {
        "access_token": user["access_token"],
    }
>>>>>>> 3c5cfa59
<|MERGE_RESOLUTION|>--- conflicted
+++ resolved
@@ -61,7 +61,20 @@
     }
 
 
-<<<<<<< HEAD
+def get_current_soundcloud_user():
+    """Returns the soundcloud access token for the current
+    authenticated user. If the user is unauthenticated or has not
+    linked their soundcloud, returns empty dict."""
+    if not current_user.is_authenticated:
+        return {}
+    user = SoundCloudService().get_user(current_user.id)
+    if user is None:
+        return {}
+    return {
+        "access_token": user["access_token"],
+    }
+
+
 def get_current_apple_music_user():
     """Returns the apple music developer token for the current
     authenticated user. If the user is unauthenticated or has not
@@ -75,17 +88,3 @@
         "developer_token": user["access_token"],
         "music_user_token": user["refresh_token"]
     }
-=======
-def get_current_soundcloud_user():
-    """Returns the soundcloud access token for the current
-    authenticated user. If the user is unauthenticated or has not
-    linked their soundcloud, returns empty dict."""
-    if not current_user.is_authenticated:
-        return {}
-    user = SoundCloudService().get_user(current_user.id)
-    if user is None:
-        return {}
-    return {
-        "access_token": user["access_token"],
-    }
->>>>>>> 3c5cfa59
