# listenbrainz-server - Server for the ListenBrainz project.
#
# Copyright (C) 2021 Param Singh <me@param.codes>
#
# This program is free software; you can redistribute it and/or modify
# it under the terms of the GNU General Public License as published by
# the Free Software Foundation; either version 2 of the License, or
# (at your option) any later version.
#
# This program is distributed in the hope that it will be useful,
# but WITHOUT ANY WARRANTY; without even the implied warranty of
# MERCHANTABILITY or FITNESS FOR A PARTICULAR PURPOSE.  See the
# GNU General Public License for more details.
#
# You should have received a copy of the GNU General Public License along
# with this program; if not, write to the Free Software Foundation, Inc.,
# 51 Franklin Street, Fifth Floor, Boston, MA 02110-1301 USA

import time
from datetime import datetime, timedelta
from typing import List, Dict, Iterable

import pydantic
import orjson
from brainzutils.ratelimit import ratelimit
from flask import Blueprint, jsonify, request, current_app

import listenbrainz.db.user as db_user
import listenbrainz.db.user_relationship as db_user_relationship
import listenbrainz.db.user_timeline_event as db_user_timeline_event
from data.model.listen import APIListen
from listenbrainz.db.model.user_timeline_event import RecordingRecommendationMetadata, APITimelineEvent, \
    SimilarUserTimelineEvent, UserTimelineEventType, \
    APIFollowEvent, NotificationMetadata, APINotificationEvent, APIPinEvent, APICBReviewEvent, \
    CBReviewTimelineMetadata, PersonalRecordingRecommendationMetadata, APIPersonalRecommendationEvent, \
    WritePersonalRecordingRecommendationMetadata, ThanksMetadata, APIThanksEvent
from listenbrainz.db.msid_mbid_mapping import fetch_track_metadata_for_items
from listenbrainz.db.model.review import CBReviewMetadata
from listenbrainz.db.pinned_recording import get_pins_for_feed, get_pin_by_id
from listenbrainz.db.exceptions import DatabaseException
from listenbrainz.domain.critiquebrainz import CritiqueBrainzService
from listenbrainz.webserver import timescale_connection, db_conn, ts_conn
from listenbrainz.webserver.decorators import crossdomain, api_listenstore_needed
from listenbrainz.webserver.errors import APIBadRequest, APIInternalServerError, APIUnauthorized, APINotFound, \
    APIForbidden
from listenbrainz.webserver.views.api_tools import validate_auth_header, \
    _validate_get_endpoint_params

# the maximum number of listens we want to return in the feed per user
MAX_LISTEN_EVENTS_PER_USER = 2
# the maximum number of listens we want to return in the feed overall across users
MAX_LISTEN_EVENTS_OVERALL = 10
# to limit the search space of listen events and avoid timeouts
DEFAULT_LISTEN_EVENT_WINDOW = timedelta(days=14)
# to limit the search space of listen events and avoid timeouts
DEFAULT_LISTEN_EVENT_WINDOW_NEW = timedelta(days=7)

user_timeline_event_api_bp = Blueprint('user_timeline_event_api_bp', __name__)


@user_timeline_event_api_bp.post('/user/<user_name>/timeline-event/create/recording')
@crossdomain
@ratelimit()
def create_user_recording_recommendation_event(user_name):
    """ Make the user recommend a recording to their followers.

    The request should post the following data about the recording being recommended (either one of recording_msid or
    recording_mbid is sufficient):

    .. code-block:: json

        {
            "metadata": {
                "recording_msid": "<The MessyBrainz ID of the recording, optional>",
                "recording_mbid": "<The MusicBrainz ID of the recording>"
            }
        }

    :param user_name: The MusicBrainz ID of the user who is recommending the recording.
    :type user_name: ``str``
    :reqheader Authorization: Token <user token>
    :reqheader Content-Type: *application/json*
    :statuscode 200: Successful query, recording has been recommended!
    :statuscode 400: Bad request, check ``response['error']`` for more details.
    :statuscode 401: Unauthorized, you do not have permissions to recommend recordings on the behalf of this user
    :statuscode 403: Forbidden, you are not an approved user.
    :statuscode 404: User not found
    :resheader Content-Type: *application/json*
    """
    user = validate_auth_header()
    if user_name != user['musicbrainz_id']:
        raise APIForbidden(
            "You don't have permissions to post to this user's timeline.")

    try:
        data = orjson.loads(request.get_data())
    except ValueError as e:
        raise APIBadRequest(f"Invalid JSON: {str(e)}")

    try:
        metadata = RecordingRecommendationMetadata(**data['metadata'])
    except pydantic.ValidationError as e:
        raise APIBadRequest(f"Invalid metadata: {str(e)}")

    try:
        event = db_user_timeline_event.create_user_track_recommendation_event(
            db_conn, user['id'], metadata)
    except DatabaseException:
        raise APIInternalServerError("Something went wrong, please try again.")

    event_data = event.dict()
    event_data['created'] = int(event_data['created'].timestamp())
    event_data['event_type'] = event_data['event_type'].value
    return jsonify(event_data)


@user_timeline_event_api_bp.post('/user/<user_name>/timeline-event/create/notification')
@crossdomain
@ratelimit()
def create_user_notification_event(user_name):
    """ Post a message with a link on a user's timeline. Only approved users are allowed to perform this action.

    The request should contain the following data:

    .. code-block:: json

        {
            "metadata": {
                "message": "<the message to post, required>",
            }
        }

    :param user_name: The MusicBrainz ID of the user on whose timeline the message is to be posted.
    :type user_name: ``str``
    :statuscode 200: Successful query, message has been posted!
    :statuscode 400: Bad request, check ``response['error']`` for more details.
    :statuscode 403: Forbidden, you are not an approved user.
    :statuscode 404: User not found
    :resheader Content-Type: *application/json*
    """
    creator = validate_auth_header()
    if creator["musicbrainz_id"] not in current_app.config['APPROVED_PLAYLIST_BOTS']:
        raise APIForbidden(
            "Only approved users are allowed to post a message on a user's timeline.")

    user = db_user.get_by_mb_id(db_conn, user_name)
    if user is None:
        raise APINotFound(f"Cannot find user: {user_name}")

    try:
        data = orjson.loads(request.get_data())['metadata']
    except (ValueError, KeyError) as e:
        raise APIBadRequest(f"Invalid JSON: {str(e)}")

    if "message" not in data:
        raise APIBadRequest("Invalid metadata: message is missing")

    # Not filtering html in the message because only approved users can use this endpoint.
    # if this changes in the future, add back html cleanup here.
    message = data["message"]
    metadata = NotificationMetadata(
        creator=creator['musicbrainz_id'], message=message)

    try:
        event = db_user_timeline_event.create_user_notification_event(
            db_conn, user['id'], metadata)
    except DatabaseException:
        raise APIInternalServerError("Something went wrong, please try again.")

    event_data = event.dict()
    event_data['created'] = int(event_data['created'].timestamp())
    event_data['event_type'] = event_data['event_type'].value
    return jsonify(event_data)


@user_timeline_event_api_bp.post('/user/<user_name>/timeline-event/create/review')
@crossdomain
@ratelimit()
def create_user_cb_review_event(user_name):
    """ Creates a CritiqueBrainz review event for the user. This also creates a corresponding review in
    CritiqueBrainz. Users need to have linked their ListenBrainz account with CritiqueBrainz first to use
    this endpoint successfully.

    The request should contain the following data:

    .. code-block:: json

        {
            "metadata": {
                "entity_name": "<entity name, required>",
                "entity_id": "<entity id, required>",
                "entity_type": "<entity type, required>",
                "text": "<the message to post, required>",
                "language": "<language code, required>",
                "rating": "<rating, int>",
            },
        }

    :param user_name: The MusicBrainz ID of the user who is creating the review.
    :type user_name: ``str``
    :statuscode 200: Successful query, message has been posted!
    :statuscode 400: Bad request, check ``response['error']`` for more details.
    :statuscode 403: Forbidden, you have not linked with a CritiqueBrainz account.
    :statuscode 404: User not found
    :resheader Content-Type: *application/json*
    """
    user = validate_auth_header()
    if user_name != user["musicbrainz_id"]:
        raise APIForbidden(
            "You don't have permissions to post to this user's timeline.")

    try:
        data = orjson.loads(request.get_data())
    except ValueError as e:
        raise APIBadRequest(f"Invalid JSON: {str(e)}")

    try:
        metadata = data["metadata"]
        review = CBReviewMetadata(
            name=metadata["entity_name"],
            entity_id=metadata["entity_id"],
            entity_type=metadata["entity_type"],
            text=metadata["text"],
            language=metadata["language"],
            rating=metadata.get("rating")
        )
    except (pydantic.ValidationError, KeyError):
        raise APIBadRequest(f"Invalid metadata: {str(data)}")

    review_id = CritiqueBrainzService().submit_review(user["id"], review)
    metadata = CBReviewTimelineMetadata(
        review_id=review_id,
        entity_id=review.entity_id,
        entity_name=review.name
    )
    event = db_user_timeline_event.create_user_cb_review_event(
        db_conn, user["id"], metadata)

    event_data = event.dict()
    event_data["created"] = int(event_data["created"].timestamp())
    event_data["event_type"] = event_data["event_type"].value
    return jsonify(event_data)


@user_timeline_event_api_bp.get('/user/<user_name>/feed/events')
@crossdomain
@ratelimit()
@api_listenstore_needed
def user_feed(user_name: str):
    """ Get feed events for a user's timeline.

    :param user_name: The MusicBrainz ID of the user whose timeline is being requested.
    :type user_name: ``str``
    :param max_ts: If you specify a ``max_ts`` timestamp, events with timestamps less than the value will be returned.
    :type max_ts: ``int``
    :param min_ts: If you specify a ``min_ts`` timestamp, events with timestamps greater than the value will be returned.
    :type min_ts: ``int``
    :param count: Optional, number of events to return. Default: :data:`~webserver.views.api.DEFAULT_ITEMS_PER_GET` . Max: :data:`~webserver.views.api.MAX_ITEMS_PER_GET`
    :type count: ``int``
    :reqheader Authorization: Token <user token>
    :reqheader Content-Type: *application/json*
    :statuscode 200: Successful query, you have feed events!
    :statuscode 400: Bad request, check ``response['error']`` for more details.
    :statuscode 401: Unauthorized, you do not have permission to view this user's feed.
    :statuscode 403: Forbidden, you do not have permission to view this user's feed.
    :statuscode 404: User not found
    :resheader Content-Type: *application/json*
    """

    user = validate_auth_header()
    if user_name != user['musicbrainz_id']:
        raise APIForbidden(
            "You don't have permissions to view this user's timeline.")

    min_ts, max_ts, count = _validate_get_endpoint_params()
    if min_ts is None and max_ts is None:
        max_ts = int(time.time())

    users_following = db_user_relationship.get_following_for_user(
        db_conn, user['id'])

    user_events = get_feed_events_for_user(
        user=user, followed_users=users_following, min_ts=min_ts, max_ts=max_ts, count=count)

    # Sadly, we need to serialize the event_type ourselves, otherwise, jsonify converts it badly.
    for index, event in enumerate(user_events):
        user_events[index].event_type = event.event_type.value

    user_events = user_events[:count]

    return jsonify({'payload': {
        'count': len(user_events),
        'user_id': user_name,
        'events': [event.dict() for event in user_events],
    }})


@user_timeline_event_api_bp.get('/user/<user_name>/feed/events/listens/following')
@crossdomain
@ratelimit()
@api_listenstore_needed
def user_feed_listens_following(user_name: str):
    ''' Get feed's listen events for followed users.

    :param user_name: The MusicBrainz ID of the user whose timeline is being requested.
    :type user_name: ``str``
    :param max_ts: If you specify a ``max_ts`` timestamp, events with timestamps less than the value will be returned.
    :type max_ts: ``int``
    :param min_ts: If you specify a ``min_ts`` timestamp, events with timestamps greater than the value will be returned.
    :type min_ts: ``int``
    :param count: Optional, number of events to return. Default: :data:`~webserver.views.api.DEFAULT_ITEMS_PER_GET` . Max: :data:`~webserver.views.api.MAX_ITEMS_PER_GET`
    :type count: ``int``
    :reqheader Authorization: Token <user token>
    :reqheader Content-Type: *application/json*
    :statuscode 200: Successful query, you have feed listen-events!
    :statuscode 400: Bad request, check ``response['error']`` for more details.
    :statuscode 401: Invalid authorization. See error message for details.
    :statuscode 403: Forbidden, you do not have permission to view this user's feed.
    :statuscode 404: User not found
    :resheader Content-Type: *application/json*
    '''

    user = validate_auth_header()
    if user_name != user['musicbrainz_id']:
        raise APIForbidden(
            "You don't have permissions to view this user's timeline.")

    min_ts, max_ts, count = _validate_get_endpoint_params()

    users_following = db_user_relationship.get_following_for_user(
        db_conn, user['id'])

    # Get all listen events
    if len(users_following) == 0:
        listen_events = []
    else:
        listen_events = get_all_listen_events(
            users_following, min_ts, max_ts, count)

    # Sadly, we need to serialize the event_type ourselves, otherwise, jsonify converts it badly.
    for index, event in enumerate(listen_events):
        listen_events[index].event_type = event.event_type.value

    return jsonify({'payload': {
        'count': len(listen_events),
        'user_id': user_name,
        'events': [event.dict() for event in listen_events],
    }})


@user_timeline_event_api_bp.get('/user/<user_name>/feed/events/listens/similar')
@crossdomain
@ratelimit()
@api_listenstore_needed
def user_feed_listens_similar(user_name: str):
    """ Get feed's listen events for similar users.

    :param user_name: The MusicBrainz ID of the user whose timeline is being requested.
    :type user_name: ``str``
    :param max_ts: If you specify a ``max_ts`` timestamp, events with timestamps less than the value will be returned.
    :type max_ts: ``int``
    :param min_ts: If you specify a ``min_ts`` timestamp, events with timestamps greater than the value will be returned.
    :type min_ts: ``int``
    :param count: Optional, number of events to return. Default: :data:`~webserver.views.api.DEFAULT_ITEMS_PER_GET` . Max: :data:`~webserver.views.api.MAX_ITEMS_PER_GET`
    :type count: ``int``
    :reqheader Authorization: Token <user token>
    :reqheader Content-Type: *application/json*
    :statuscode 200: Successful query, you have feed listen-events!
    :statuscode 400: Bad request, check ``response['error']`` for more details.
    :statuscode 401: Invalid authorization. See error message for details.
    :statuscode 403: Forbidden, you do not have permission to view this user's feed.
    :statuscode 404: User not found
    :resheader Content-Type: *application/json*
    """

    user = validate_auth_header()
    if user_name != user['musicbrainz_id']:
        raise APIForbidden(
            "You don't have permissions to view this user's timeline.")

    min_ts, max_ts, count = _validate_get_endpoint_params()

    # Here, list is in descending order as we want similar_users with
    # highest similarity to be processed first and lowest at last.
    similar_users = db_user.get_similar_users(db_conn, user_id=user['id'])

    # Get all listen events
    if len(similar_users) == 0:
        listen_events = []
    else:
        listen_events = get_all_listen_events(
            similar_users, min_ts, max_ts, count)

    # Constructing an id-similarity map
    id_similarity_map = {user["musicbrainz_id"]: user["similarity"] for user in similar_users}

    # Sadly, we need to serialize the event_type ourselves, otherwise, jsonify converts it badly.
    for index, event in enumerate(listen_events):
        listen_events[index].event_type = event.event_type.value
        listen_events[index].similarity = id_similarity_map[event.user_name]

    return jsonify({
        'payload': {
            'count': len(listen_events),
            'user_id': user_name,
            'events': [event.dict() for event in listen_events]
        }
    })


@user_timeline_event_api_bp.post("/user/<user_name>/feed/events/delete")
@crossdomain
@ratelimit()
def delete_feed_events(user_name):
    '''
    Delete those events from user's feed that belong to them. Supports deletion of recommendation and notification.
    Along with the authorization token, post the event type and event id. For example:

    .. code-block:: json

        {
            "event_type": "recording_recommendation",
            "id": "<integer id of the event>"
        }

    .. code-block:: json

        {
            "event_type": "notification",
            "id": "<integer id of the event>"
        }

    :param user_name: The MusicBrainz ID of the user from whose timeline events are being deleted
    :type user_name: ``str``
    :reqheader Authorization: Token <user token>
    :reqheader Content-Type: *application/json*
    :statuscode 200: Successful deletion
    :statuscode 400: Bad request, check ``response['error']`` for more details.
    :statuscode 401: Unauthorized
    :statuscode 403: Forbidden, you do not have permission to delete from this user's feed.
    :statuscode 404: User not found
    :statuscode 500: API Internal Server Error
    :resheader Content-Type: *application/json*
    '''
    user = validate_auth_header()
    if user_name != user['musicbrainz_id']:
        raise APIForbidden(
            "You don't have permissions to delete from this user's timeline.")

    try:
        event = orjson.loads(request.get_data())

        if event["event_type"] in [UserTimelineEventType.RECORDING_RECOMMENDATION.value,
                                   UserTimelineEventType.NOTIFICATION.value,
                                   UserTimelineEventType.PERSONAL_RECORDING_RECOMMENDATION.value]:
            try:
                event_deleted = db_user_timeline_event.delete_user_timeline_event(
                    db_conn, event["id"], user["id"])
            except Exception as e:
                raise APIInternalServerError(
                    "Something went wrong. Please try again")
            if not event_deleted:
                raise APINotFound("Cannot find '%s' event with id '%s' for user '%s'" % (event["event_type"], event["id"],
                                                                                         user["id"]))
            return jsonify({"status": "ok"})

        raise APIBadRequest(
            "This event type is not supported for deletion via this method")

    except (ValueError, KeyError) as e:
        raise APIBadRequest(f"Invalid JSON: {str(e)}")


@user_timeline_event_api_bp.post("/user/<user_name>/feed/events/hide")
@crossdomain
@ratelimit()
def hide_user_timeline_event(user_name):
    '''
    Hide events from the user feed, only recording_recommendation and recording_pin
    events that have been generated by the people one is following can be deleted
    via this endpoint. For example:

    .. code-block:: json

        {
            "event_type": "recording_recommendation",
            "event_id": "<integer id of the event>"
        }

    .. code-block:: json

        {
            "event_type": "recording_pin",
            "event_id": "<integer id of the event>"
        }

    :param user_name: The MusicBrainz ID of the user from whose timeline events are being deleted
    :type user_name: ``str``
    :reqheader Authorization: Token <user token>
    :reqheader Content-Type: *application/json*
    :statuscode 200: Event hidden successfully
    :statuscode 400: Bad request, check ``response['error']`` for more details.
    :statuscode 401: Unauthorized
    :statuscode 403: Forbidden, you don't have permissions to hide events from this user's timeline.
    :statuscode 404: User not found
    :statuscode 500: API Internal Server Error
    :resheader Content-Type: *application/json*
    '''

    user = validate_auth_header()
    if user_name != user['musicbrainz_id']:
        raise APIForbidden(
            "You don't have permissions to hide events from this user's timeline.")

    try:
        data = orjson.loads(request.get_data())
    except (ValueError, KeyError) as e:
        raise APIBadRequest(f"Invalid JSON: {str(e)}")

    if 'event_type' not in data or 'event_id' not in data:
        raise APIBadRequest(
            "JSON document must contain both event_type and event_id", data)

    row_id = data["event_id"]
    event_type = data["event_type"]
    if event_type in [
            UserTimelineEventType.RECORDING_RECOMMENDATION.value, UserTimelineEventType.PERSONAL_RECORDING_RECOMMENDATION.value]:
        result = db_user_timeline_event.get_user_timeline_event_by_id(
            db_conn, row_id)
    elif data["event_type"] == UserTimelineEventType.RECORDING_PIN.value:
        result = get_pin_by_id(db_conn, row_id)
    else:
        raise APIBadRequest("This event type is not supported for hiding")

    if not result:
        raise APIBadRequest(f"{data['event_type']} event with id {row_id} not found")

    if db_user_relationship.is_following_user(db_conn, user['id'], result.user_id):
        db_user_timeline_event.hide_user_timeline_event(
            db_conn, user['id'], data["event_type"], data["event_id"])
        return jsonify({"status": "ok"})
    else:
        raise APIUnauthorized("You cannot hide events of this user")


@user_timeline_event_api_bp.post("/user/<user_name>/feed/events/unhide")
@crossdomain
@ratelimit()
def unhide_user_timeline_event(user_name):
    '''
    Delete hidden events from the user feed, aka unhide events. For example:

    .. code-block:: json

        {
            "event_type": "recording_pin",
            "event_id": "<integer id of the event>"
        }

    :type user_name: ``str``
    :reqheader Authorization: Token <user token>
    :reqheader Content-Type: *application/json*
    :statuscode 200: Event unhidden successfully
    :statuscode 400: Bad request, check ``response['error']`` for more details.
    :statuscode 401: Unauthorized
    :statuscode 403: Forbidden
    :statuscode 404: User not found
    :statuscode 500: API Internal Server Error
    :resheader Content-Type: *application/json*
    '''

    user = validate_auth_header()
    if user_name != user['musicbrainz_id']:
        raise APIForbidden(
            "You don't have permissions to delete events from this user's timeline.")

    try:
        data = orjson.loads(request.get_data())
    except (ValueError, KeyError) as e:
        raise APIBadRequest(f"Invalid JSON: {str(e)}")

    if 'event_type' not in data or 'event_id' not in data:
        raise APIBadRequest(
            "JSON document must contain both event_type and event_id", data)

    db_user_timeline_event.unhide_timeline_event(
        db_conn, user['id'], data['event_type'], data['event_id'])
    return jsonify({"status": "ok"})


@user_timeline_event_api_bp.post('/user/<user_name>/timeline-event/create/recommend-personal')
@crossdomain
@ratelimit()
def create_personal_recommendation_event(user_name):
    '''
    Make the user recommend a recording to their followers. The request should post
    the following data about the recording being recommended (either one of recording_msid
    or recording_mbid is sufficient), and also the list of followers getting recommended:

    .. code-block:: json

        {
            "metadata": {
                "recording_msid": "<The MessyBrainz ID of the recording, optional>",
                "recording_mbid": "<The MusicBrainz ID of the recording>",
                "users": [], // "<usernames of the persons you want to recommend to, required>"
                "blurb_content": "<String containing personalized recommendation>"
            }
        }

    :reqheader Authorization: Token <user token>
    :reqheader Content-Type: *application/json*
    :statuscode 200: Successful query, recording has been recommended!
    :statuscode 400: Bad request, check ``response['error']`` for more details.
    :statuscode 401: Unauthorized, you do not have permissions to recommend
        personal recordings on the behalf of this user
    :statuscode 403: Forbidden, you do not have permissions to recommend
    :statuscode 404: User not found
    :resheader Content-Type: *application/json*
    '''

    user = validate_auth_header()

    if user_name != user['musicbrainz_id']:
        raise APIForbidden(
            "You don't have permissions to post to this user's timeline.")

    try:
        data = orjson.loads(request.get_data())
    except ValueError as e:
        raise APIBadRequest(f"Invalid JSON: {str(e)}")

    metadata = data['metadata']

    try:
        metadata = WritePersonalRecordingRecommendationMetadata(**metadata)
        follower_results = db_user_relationship.multiple_users_by_username_following_user(
            db_conn,
            user['id'],
            metadata.users
        )
        non_followers = []
        for follower in metadata.users:
            if not follower_results or not follower_results[follower]:
                non_followers.append(follower)
        if non_followers:
            raise APIBadRequest(
                f"You cannot recommend tracks to non-followers! These people don't follow you {str(non_followers)}")
        event = db_user_timeline_event.create_personal_recommendation_event(
            db_conn, user['id'], metadata)
    except pydantic.ValidationError as e:
        raise APIBadRequest(f"Invalid metadata: {str(e)}")
    except DatabaseException:
        raise APIInternalServerError("Something went wrong, please try again.")

    event_data = event.dict()
    event_data['created'] = int(event_data['created'].timestamp())
    event_data['event_type'] = event_data['event_type'].value
    return jsonify(event_data)


@user_timeline_event_api_bp.post('/user/<user_name>/timeline-event/create/thanks')
@crossdomain
@ratelimit()
def create_thanks_event(user_name):
    '''
    Make the user recommend a recording to their followers. The request should post
    the following data about the recording being recommended (either one of recording_msid
    or recording_mbid is sufficient), and also the list of followers getting recommended:

    .. code-block:: json

        {
            "metadata": {
                "recording_msid": "<The MessyBrainz ID of the recording, optional>",
                "recording_mbid": "<The MusicBrainz ID of the recording>",
                "users": [], // "<usernames of the persons you want to recommend to, required>"
                "blurb_content": "<String containing personalized recommendation>"
            }
        }

    :reqheader Authorization: Token <user token>
    :reqheader Content-Type: *application/json*
    :statuscode 200: Successful query, recording has been recommended!
    :statuscode 400: Bad request, check ``response['error']`` for more details.
    :statuscode 401: Unauthorized, you do not have permissions to recommend
        personal recordings on the behalf of this user
    :statuscode 403: Forbidden, you do not have permissions to recommend
    :statuscode 404: User not found
    :resheader Content-Type: *application/json*
    '''

    user = validate_auth_header()

    if user_name != user['musicbrainz_id']:
        raise APIForbidden(
            "You don't have permissions to hide events from this user's timeline.")

    try:
        data = orjson.loads(request.get_data())
    except (ValueError, KeyError) as e:
        raise APIBadRequest(f"Invalid JSON: {str(e)}")

    if 'metadata' not in data:
        raise APIBadRequest("JSON document must contain metadata", data)

    metadata = data["metadata"]

    if 'original_event_type' not in metadata or 'original_event_id' not in metadata:
        raise APIBadRequest(
            "Metadata must contain both original_event_type and original_event_id", metadata)

    try:
        metadata = ThanksMetadata(**metadata)
        row_id = metadata.original_event_id
        event_type = metadata.original_event_type
        if event_type in [
                UserTimelineEventType.RECORDING_RECOMMENDATION,
                UserTimelineEventType.PERSONAL_RECORDING_RECOMMENDATION]:
            result = db_user_timeline_event.get_user_timeline_event_by_id(
                db_conn, row_id)
        elif event_type == UserTimelineEventType.RECORDING_PIN:
            result = get_pin_by_id(db_conn, row_id)
        else:
            raise APIBadRequest(
                "This event type is not supported for thanking")

        if not result:
            raise APIBadRequest(f"{event_type} event with id {row_id} not found")

        #raise APIBadRequest(f"{data}")
        if db_user_relationship.is_following_user(db_conn, user['id'], result.user_id):
            event = db_user_timeline_event.create_thanks_event(db_conn, user['id'], result.user_name, metadata)
            '''event_data = event.dict()
            event_data['created'] = int(event_data['created'].timestamp())
            event_data['event_type'] = event_data['event_type'].value
            return jsonify(event_data)'''
            return jsonify({"status": "ok"})
        else:
            raise APIUnauthorized("You cannot thank events of this user")
    except pydantic.ValidationError as e:
        raise APIBadRequest(f"Invalid metadata: {str(e)}")
    except DatabaseException:
        raise APIInternalServerError("Something went wrong, please try again.")

    '''
    try:
        metadata = ThanksMetadata(**metadata)
        follower_results = db_user_relationship.multiple_users_by_username_following_user(
            db_conn,
            user['id'],
            metadata.users
        )
        non_followers = []
        for follower in metadata.users:
            if not follower_results or not follower_results[follower]:
                non_followers.append(follower)
        if non_followers:
            raise APIBadRequest(f"You cannot recommend tracks to non-followers! These people don't follow you {str(non_followers)}")
        event = db_user_timeline_event.create_personal_recommendation_event(db_conn, user['id'], metadata)
    except pydantic.ValidationError as e:
        raise APIBadRequest(f"Invalid metadata: {str(e)}")
    except DatabaseException:
        raise APIInternalServerError("Something went wrong, please try again.")

    event_data = event.dict()
    event_data['created'] = int(event_data['created'].timestamp())
    event_data['event_type'] = event_data['event_type'].value
    return jsonify(event_data)
    '''


def get_feed_events_for_user(
    user: Dict,
    followed_users: List[Dict],
    min_ts: int,
    max_ts: int,
    count: int,
) -> List[APITimelineEvent]:
    """Gets all user events in the feed."""

    users_for_events = followed_users + [user]
    follow_events = get_follow_events(
        users_for_events=users_for_events,
        min_ts=min_ts or 0,
        max_ts=max_ts or int(time.time()),
        count=count,
    )

    recording_recommendation_events = get_recording_recommendation_events(
        users_for_events=users_for_events,
        min_ts=min_ts or 0,
        max_ts=max_ts or int(time.time()),
        count=count,
    )

    personal_recording_recommendation_events = get_personal_recording_recommendation_events(
        user=user,
        min_ts=min_ts or 0,
        max_ts=max_ts or int(time.time()),
        count=count,
    )

    thanks_events = get_thanks_events(
        user=user,
        min_ts=min_ts or 0,
        max_ts=max_ts or int(time.time()),
        count=count,
    )

    cb_review_events = get_cb_review_events(
        users_for_events=users_for_events,
        min_ts=min_ts or 0,
        max_ts=max_ts or int(time.time()),
        count=count,
    )

    notification_events = get_notification_events(
        user=user,
        min_ts=min_ts or 0,
        max_ts=max_ts or int(time.time()),
        count=count,
    )

    recording_pin_events = get_recording_pin_events(
        users_for_events=users_for_events,
        min_ts=min_ts or 0,
        max_ts=max_ts or int(time.time()),
        count=count,
    )

    hidden_events = db_user_timeline_event.get_hidden_timeline_events(
        db_conn, user['id'], count)
    hidden_events_pin = {}
    hidden_events_recommendation = {}

    for hidden_event in hidden_events:
        if hidden_event.event_type.value in [
                UserTimelineEventType.RECORDING_RECOMMENDATION.value,
                UserTimelineEventType.PERSONAL_RECORDING_RECOMMENDATION.value]:
            hidden_events_recommendation[hidden_event.event_id] = hidden_event
        else:
            hidden_events_pin[hidden_event.event_id] = hidden_event

    for event in recording_recommendation_events:
        if event.id in hidden_events_recommendation:
            event.hidden = True

    for event in personal_recording_recommendation_events:
        if event.id in hidden_events_recommendation:
            event.hidden = True

    for event in recording_pin_events:
        if event.id in hidden_events_pin:
            event.hidden = True

    # TODO: add playlist event and like event
    all_events = sorted(
<<<<<<< HEAD
        listen_events + follow_events +
        recording_recommendation_events + recording_pin_events
        + cb_review_events + notification_events +
        personal_recording_recommendation_events + thanks_events,
=======
        follow_events
        + recording_recommendation_events
        + recording_pin_events
        + cb_review_events
        + notification_events
        + personal_recording_recommendation_events,
>>>>>>> d4f795ae
        key=lambda event: -event.created,
    )
    return all_events


def get_listen_events(
    users: List[Dict],
    min_ts: int,
    max_ts: int,
) -> List[APITimelineEvent]:
    """ Gets all listen events in the feed.
    """
    # to avoid timeouts while fetching listen events, we want to make
    # sure that both min_ts and max_ts are defined. if only one of those
    # is set, calculate the other from it using a default window length.
    # if neither is set, use current time as max_ts and subtract window
    # length to get min_ts.
    if min_ts and max_ts:
        min_ts = datetime.utcfromtimestamp(min_ts)
        max_ts = datetime.utcfromtimestamp(max_ts)
    else:
        if min_ts:
            min_ts = datetime.utcfromtimestamp(min_ts)
            max_ts = min_ts + DEFAULT_LISTEN_EVENT_WINDOW
        elif max_ts:
            max_ts = datetime.utcfromtimestamp(max_ts)
            min_ts = max_ts - DEFAULT_LISTEN_EVENT_WINDOW
        else:
            max_ts = datetime.utcnow()
            min_ts = max_ts - DEFAULT_LISTEN_EVENT_WINDOW

    listens = timescale_connection._ts.fetch_recent_listens_for_users(
        users,
        min_ts=min_ts,
        max_ts=max_ts,
        per_user_limit=MAX_LISTEN_EVENTS_PER_USER,
        limit=MAX_LISTEN_EVENTS_OVERALL
    )

    events = []
    for listen in listens:
        try:
            listen_dict = listen.to_api()
            api_listen = APIListen(**listen_dict)
            events.append(APITimelineEvent(
                event_type=UserTimelineEventType.LISTEN,
                user_name=api_listen.user_name,
                created=api_listen.listened_at,
                metadata=api_listen,
                hidden=False
            ))
        except pydantic.ValidationError as e:
            current_app.logger.error(
                'Validation error: ' + str(e), exc_info=True)
            continue
    return events


def get_all_listen_events(
    users: List[Dict],
    min_ts: int,
    max_ts: int,
    limit: int,
) -> List[APITimelineEvent]:
    """ Gets all listen events in the feed.
    """
    # To avoid timeouts while fetching listen events, we want to make
    # sure that both min_ts and max_ts are defined. if only one of those
    # is set, calculate the other from it using a default window length.
    # if neither is set, use current time as max_ts and subtract window
    # length to get min_ts.
    if min_ts and max_ts:
        temp = datetime.utcfromtimestamp(min_ts)
        max_ts = datetime.utcfromtimestamp(max_ts)
        if max_ts - temp < DEFAULT_LISTEN_EVENT_WINDOW_NEW:
            min_ts = temp
        else:
            # If the given interval for search is greater than :DEFAULT_LISTEN_EVENT_WINDOW_NEW:,
            # then we must limit the search interval to :DEFAULT_LISTEN_EVENT_WINDOW_NEW:.
            min_ts = max_ts - DEFAULT_LISTEN_EVENT_WINDOW_NEW
    elif min_ts:
        min_ts = datetime.utcfromtimestamp(min_ts)
        max_ts = min_ts + DEFAULT_LISTEN_EVENT_WINDOW_NEW
    elif max_ts:
        max_ts = datetime.utcfromtimestamp(max_ts)
        min_ts = max_ts - DEFAULT_LISTEN_EVENT_WINDOW_NEW
    else:
        max_ts = datetime.utcnow()
        min_ts = max_ts - DEFAULT_LISTEN_EVENT_WINDOW_NEW

    listens = timescale_connection._ts.fetch_all_recent_listens_for_users(
        users,
        min_ts=min_ts,
        max_ts=max_ts,
        limit=limit
    )

    events = []
    for listen in listens:
        try:
            listen_dict = listen.to_api()
            api_listen = APIListen(**listen_dict)
            events.append(SimilarUserTimelineEvent(
                event_type=UserTimelineEventType.LISTEN,
                user_name=api_listen.user_name,
                created=api_listen.listened_at,
                metadata=api_listen,
                hidden=False
            ))
        except pydantic.ValidationError as e:
            current_app.logger.error(
                'Validation error: ' + str(e), exc_info=True)
            continue
    return events


def get_follow_events(users_for_events: Iterable[dict], min_ts: int, max_ts: int, count: int) -> List[APITimelineEvent]:
    """ Gets all follow events in the feed.
    """
    follow_events_db = db_user_relationship.get_follow_events(
        db_conn,
        user_ids=(user['id'] for user in users_for_events),
        min_ts=min_ts,
        max_ts=max_ts,
        count=count,
    )

    events = []
    for event in follow_events_db:
        try:
            follow_event = APIFollowEvent(
                user_name_0=event['user_name_0'],
                user_name_1=event['user_name_1'],
                relationship_type='follow',
                created=event['created'].timestamp(),
            )
            events.append(APITimelineEvent(
                event_type=UserTimelineEventType.FOLLOW,
                user_name=follow_event.user_name_0,
                created=follow_event.created,
                metadata=follow_event,
                hidden=False
            ))
        except pydantic.ValidationError as e:
            current_app.logger.error(
                'Validation error: ' + str(e), exc_info=True)
            continue
    return events


def get_notification_events(user: dict, min_ts: int, max_ts: int, count: int) -> List[APITimelineEvent]:
    """ Gets notification events for the user in the feed."""
    notification_events_db = db_user_timeline_event.get_user_notification_events(
        db_conn,
        user_ids=[user["id"]],
        min_ts=min_ts,
        max_ts=max_ts,
        count=count
    )

    events = []
    for event in notification_events_db:
        events.append(APITimelineEvent(
            id=event.id,
            event_type=UserTimelineEventType.NOTIFICATION,
            user_name=event.metadata.creator,
            created=event.created.timestamp(),
            metadata=APINotificationEvent(message=event.metadata.message),
            hidden=False
        ))
    return events


def get_recording_recommendation_events(
    users_for_events: Iterable[dict],
    min_ts: int,
    max_ts: int,
    count: int
) -> List[APITimelineEvent]:
    """ Gets all recording recommendation events in the feed. """

    id_username_map = {user['id']: user['musicbrainz_id']
                       for user in users_for_events}
    recording_recommendation_events_db = db_user_timeline_event.get_recording_recommendation_events_for_feed(
        db_conn,
        user_ids=(user['id'] for user in users_for_events),
        min_ts=min_ts,
        max_ts=max_ts,
        count=count,
    )
    _ = fetch_track_metadata_for_items(
        ts_conn, [e.metadata for e in recording_recommendation_events_db])

    events = []
    for event in recording_recommendation_events_db:
        try:
            listen = APIListen(
                user_name=id_username_map[event.user_id],
                track_metadata=event.metadata.track_metadata,
            )

            events.append(APITimelineEvent(
                id=event.id,
                event_type=UserTimelineEventType.RECORDING_RECOMMENDATION,
                user_name=listen.user_name,
                created=event.created.timestamp(),
                metadata=listen,
                hidden=False,
            ))
        except pydantic.ValidationError as e:
            current_app.logger.error(
                'Validation error: ' + str(e), exc_info=True)
            continue
    return events


def get_cb_review_events(users_for_events: List[dict], min_ts: int, max_ts: int, count: int) -> List[APITimelineEvent]:
    """ Gets all CritiqueBrainz review events in the feed.
    """
    id_username_map = {user["id"]: user["musicbrainz_id"]
                       for user in users_for_events}
    cb_review_events_db = db_user_timeline_event.get_cb_review_events(
        db_conn,
        user_ids=[user["id"] for user in users_for_events],
        min_ts=min_ts,
        max_ts=max_ts,
        count=count,
    )

    review_ids, review_id_event_map = [], {}
    for event in cb_review_events_db:
        review_id = event.metadata.review_id
        review_ids.append(review_id)
        review_id_event_map[review_id] = event

    reviews = CritiqueBrainzService().fetch_reviews(review_ids)
    if reviews is None:
        return []

    api_events = []
    for review_id, event in review_id_event_map.items():
        if review_id not in reviews:
            continue

        try:
            review_event = APICBReviewEvent(
                user_name=id_username_map[event.user_id],
                entity_id=event.metadata.entity_id,
                entity_name=event.metadata.entity_name,
                entity_type=reviews[review_id]["entity_type"],
                rating=reviews[review_id]["rating"],
                text=reviews[review_id]["text"],
                review_mbid=review_id
            )
            api_events.append(APITimelineEvent(
                id=event.id,
                event_type=UserTimelineEventType.CRITIQUEBRAINZ_REVIEW,
                user_name=review_event.user_name,
                created=event.created.timestamp(),
                metadata=review_event,
                hidden=False
            ))
        except pydantic.ValidationError as e:
            current_app.logger.error(
                'Validation error: ' + str(e), exc_info=True)
            continue
    return api_events


def get_recording_pin_events(
    users_for_events: List[dict],
    min_ts: int,
    max_ts: int,
    count: int
) -> List[APITimelineEvent]:
    """ Gets all recording pin events in the feed."""

    id_username_map = {user['id']: user['musicbrainz_id']
                       for user in users_for_events}
    recording_pin_events_db = get_pins_for_feed(
        db_conn,
        user_ids=id_username_map.keys(),
        min_ts=min_ts,
        max_ts=max_ts,
        count=count,
    )
    recording_pin_events_db = fetch_track_metadata_for_items(
        ts_conn, recording_pin_events_db)

    events = []
    for pin in recording_pin_events_db:
        try:
            pin_event = APIPinEvent(
                user_name=id_username_map[pin.user_id],
                blurb_content=pin.blurb_content,
                track_metadata=pin.track_metadata
            )

            events.append(APITimelineEvent(
                id=pin.row_id,
                event_type=UserTimelineEventType.RECORDING_PIN,
                user_name=pin_event.user_name,
                created=pin.created.timestamp(),
                metadata=pin_event,
                hidden=False
            ))
        except (pydantic.ValidationError, TypeError, KeyError):
            current_app.logger.error(
                "Could not convert pinned recording to feed event", exc_info=True)
            continue
    return events


def get_personal_recording_recommendation_events(
    user: dict,
    min_ts: int,
    max_ts: int,
    count: int
) -> List[APITimelineEvent]:
    """ Gets all personal recording recommendation events in the feed.
    """

    personal_recording_recommendation_events_db = db_user_timeline_event.get_personal_recommendation_events_for_feed(
        db_conn,
        user_id=user['id'],
        min_ts=min_ts,
        max_ts=max_ts,
        count=count,
    )
    _ = fetch_track_metadata_for_items(
        ts_conn, [e.metadata for e in personal_recording_recommendation_events_db])

    events = []
    for event in personal_recording_recommendation_events_db:
        try:
            personal_recommendation = APIPersonalRecommendationEvent(
                track_metadata=event.metadata.track_metadata,
                users=event.metadata.users,
                blurb_content=event.metadata.blurb_content
            )

            events.append(APITimelineEvent(
                id=event.id,
                event_type=UserTimelineEventType.PERSONAL_RECORDING_RECOMMENDATION,
                user_name=event.user_name,
                created=event.created.timestamp(),
                metadata=personal_recommendation,
                hidden=False,
            ))
        except pydantic.ValidationError as e:
            current_app.logger.error(
                'Validation error: ' + str(e), exc_info=True)
            continue
    return events


def get_thanks_events(
    user: dict,
    min_ts: int,
    max_ts: int,
    count: int
) -> List[APITimelineEvent]:
    """ Gets all thanks events in the feed.
    """

    thanks_events_db = db_user_timeline_event.get_thanks_events_for_feed(
        db_conn,
        user_id=user['id'],
        min_ts=min_ts,
        max_ts=max_ts,
        count=count,
    )

    events = []
    for event in thanks_events_db:
        try:
            thank = APIThanksEvent(
                user_id=event.user_id,
                created=event.created.timestamp(),
                blurb_content=event.metadata.blurb_content,
                thanker_username=event.metadata.thanker_username
            )

            events.append(APITimelineEvent(
                id=event.id,
                event_type=UserTimelineEventType.THANKS,
                user_name=event.user_name,
                created=event.created.timestamp(),
                metadata=thank,
                hidden=False,
            ))
        except pydantic.ValidationError as e:
            current_app.logger.error(
                'Validation error: ' + str(e), exc_info=True)
            continue
    return events<|MERGE_RESOLUTION|>--- conflicted
+++ resolved
@@ -856,19 +856,13 @@
 
     # TODO: add playlist event and like event
     all_events = sorted(
-<<<<<<< HEAD
-        listen_events + follow_events +
-        recording_recommendation_events + recording_pin_events
-        + cb_review_events + notification_events +
-        personal_recording_recommendation_events + thanks_events,
-=======
         follow_events
         + recording_recommendation_events
         + recording_pin_events
         + cb_review_events
         + notification_events
-        + personal_recording_recommendation_events,
->>>>>>> d4f795ae
+        + personal_recording_recommendation_events
+        + thanks_events,
         key=lambda event: -event.created,
     )
     return all_events
