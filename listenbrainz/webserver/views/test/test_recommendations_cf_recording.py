import uuid
import ujson
import listenbrainz.db.user as db_user
from datetime import datetime

from flask import url_for
from unittest.mock import patch
from flask import render_template, current_app
from listenbrainz.tests.integration import IntegrationTestCase
from listenbrainz.webserver.views.user import _get_user
from werkzeug.exceptions import BadRequest, InternalServerError
from listenbrainz.webserver.views import recommendations_cf_recording
import listenbrainz.db.recommendations_cf_recording as db_recommendations_cf_recording
from data.model.user_cf_recommendations_recording_message import (UserRecommendationsJson,
                                                                  UserRecommendationsData)


class CFRecommendationsViewsTestCase(IntegrationTestCase):
    def setUp(self):
        self.server_url = "https://labs.api.listenbrainz.org/recording-mbid-lookup/json"
        super(CFRecommendationsViewsTestCase, self).setUp()
        self.user = db_user.get_or_create(1, 'vansika')
        db_user.agree_to_gdpr(self.user['musicbrainz_id'])
        self.user2 = db_user.get_or_create(2, 'vansika_1')
        self.user3 = db_user.get_or_create(3, 'vansika_2')

        # generate test data
        data = {"recording_mbid": []}

        for score in range(1500, 0, -1):
            data["recording_mbid"].append(
                {
                    "recording_mbid": str(uuid.uuid4()),
                    "score": score
                }
            )

        db_recommendations_cf_recording.insert_user_recommendation(
            2,
            UserRecommendationsJson(**{
                'top_artist': data['recording_mbid'],
                'similar_artist': []
            })
        )

        db_recommendations_cf_recording.insert_user_recommendation(
            3,
            UserRecommendationsJson(**{
                'top_artist': [],
                'similar_artist': data['recording_mbid']
            })
        )

    def test_info_invalid_user(self):
        response = self.client.get(url_for('recommendations_cf_recording.info', user_name="invalid"))
        self.assert404(response)

    @patch('listenbrainz.webserver.views.recommendations_cf_recording._get_user')
    def test_info_valid_user(self, mock_user):
        response = self.client.get(url_for('recommendations_cf_recording.info', user_name="vansika"))
        self.assert200(response)
        self.assertTemplateUsed('recommendations_cf_recording/info.html')
        self.assert_context('active_section', 'info')
        self.assert_context('user', mock_user.return_value)
        mock_user.assert_called_with("vansika")

    def test_top_artist_invalid_user(self):
        response = self.client.get(url_for('recommendations_cf_recording.top_artist', user_name="invalid"))
        self.assert404(response)

    @patch('listenbrainz.webserver.views.recommendations_cf_recording._get_user')
    @patch('listenbrainz.webserver.views.recommendations_cf_recording._get_template')
    def test_top_artist_valid_user(self, mock_template, mock_user):
        # Flask essentially needs render_template to generate a response
        # this is a fake repsonse to check _get_template wa called with desired params.
        mock_template.return_value = render_template(
            "recommendations_cf_recording/top_artist.html",
            active_section='top_artist',
            user=self.user,
            error_msg="test"
        )
        response = self.client.get(url_for('recommendations_cf_recording.top_artist', user_name="vansika"))
        self.assert200(response)
        mock_user.assert_called_with("vansika")
        mock_template.assert_called_with(active_section='top_artist', user=mock_user.return_value)

    def test_similar_artist_invalid_user(self):
        response = self.client.get(url_for('recommendations_cf_recording.top_artist', user_name="invalid"))
        self.assert404(response)

    @patch('listenbrainz.webserver.views.recommendations_cf_recording._get_user')
    @patch('listenbrainz.webserver.views.recommendations_cf_recording._get_template')
    def test_similar_artist_valid_user(self, mock_template, mock_user):
        # Flask essentially needs render_template to generate a response
        # this is a fake repsonse to check _get_template wa called with desired params.
        mock_template.return_value = render_template(
            "recommendations_cf_recording/similar_artist.html",
            active_section='similar_artist',
            user=self.user,
            error_msg="test"
        )
        response = self.client.get(url_for('recommendations_cf_recording.similar_artist', user_name="vansika"))
        self.assert200(response)
        mock_user.assert_called_with("vansika")
        mock_template.assert_called_with(active_section='similar_artist', user=mock_user.return_value)

    def test_get_template_missing_user_from_rec_db(self):
        user = _get_user('vansika')
        recommendations_cf_recording._get_template(active_section='top_artist', user=user)
        self.assertTemplateUsed('recommendations_cf_recording/top_artist.html')
        self.assert_context('active_section', 'top_artist')
        self.assert_context('user', user)

        user = _get_user('vansika')
        recommendations_cf_recording._get_template(active_section='similar_artist', user=user)
        self.assertTemplateUsed('recommendations_cf_recording/similar_artist.html')
        self.assert_context('active_section', 'similar_artist')
        self.assert_context('user', user)

    def test_get_template_missing_rec_top_artist(self):
        user = _get_user('vansika_2')
        recommendations_cf_recording._get_template(active_section='top_artist', user=user)
        self.assertTemplateUsed('recommendations_cf_recording/top_artist.html')
        self.assert_context('active_section', 'top_artist')
        self.assert_context('user', user)

    def test_get_template_missing_rec_similar_artist(self):
        user = _get_user('vansika_1')
        recommendations_cf_recording._get_template(active_section='similar_artist', user=user)
        self.assertTemplateUsed('recommendations_cf_recording/similar_artist.html')
        self.assert_context('active_section', 'similar_artist')
        self.assert_context('user', user)

    @patch('listenbrainz.webserver.views.recommendations_cf_recording.db_recommendations_cf_recording.get_user_recommendation')
    @patch('listenbrainz.webserver.views.recommendations_cf_recording._get_playable_recommendations_list')
    def test_get_template_empty_repsonce_top_artist(self, mock_get_recommendations, mock_get_rec):
        user = _get_user('vansika_1')

        mock_get_rec.return_value = UserRecommendationsData(**{
            'recording_mbid': {
                'top_artist': [{
                    'recording_mbid': "af5a56f4-1f83-4681-b319-70a734d0d047",
                    'score': 0.4
                }]
            },
            'created': datetime.utcnow(),
            'user_id': 1
        })
        mock_get_recommendations.return_value = []

        recommendations_cf_recording._get_template(active_section='top_artist', user=user)
        self.assertTemplateUsed('recommendations_cf_recording/top_artist.html')
        self.assert_context('active_section', 'top_artist')
        self.assert_context('user', user)
        error_msg = "An error occurred while processing your request. Check back later!"
        self.assert_context('error_msg', error_msg)

    @patch('listenbrainz.webserver.views.recommendations_cf_recording.db_recommendations_cf_recording.get_user_recommendation')
    @patch('listenbrainz.webserver.views.recommendations_cf_recording._get_playable_recommendations_list')
    def test_get_template_empty_repsonce_similar_artist(self, mock_get_recommendations, mock_get_rec):
        user = _get_user('vansika_1')

        mock_get_rec.return_value = UserRecommendationsData(**{
            'recording_mbid': {
                'similar_artist': [{
                    'recording_mbid': "9f5a56f4-1f83-4681-b319-70a734d0d047",
                    'score': 0.9
                }]
            },
            'created': datetime.utcnow(),
            'user_id': 1
        })
        mock_get_recommendations.return_value = []

        recommendations_cf_recording._get_template(active_section='similar_artist', user=user)
        self.assertTemplateUsed('recommendations_cf_recording/similar_artist.html')
        self.assert_context('active_section', 'similar_artist')
        self.assert_context('user', user)
        error_msg = "An error occurred while processing your request. Check back later!"
        self.assert_context('error_msg', error_msg)

<<<<<<< HEAD
    @patch('listenbrainz.webserver.views.recommendations_cf_recording.spotify.get_user_dict')
    @patch('listenbrainz.webserver.views.recommendations_cf_recording.db_recommendations_cf_recording.get_user_recommendation')
    @patch('listenbrainz.webserver.views.recommendations_cf_recording._get_playable_recommendations_list')
    def test_get_template(self, mock_get_recommendations, mock_get_rec, mock_spotify_dict):
=======
    @patch('listenbrainz.webserver.views.recommendations_cf_recording.current_user')
    @patch('listenbrainz.webserver.views.recommendations_cf_recording.db_recommendations_cf_recording.get_user_recommendation')
    @patch('listenbrainz.webserver.views.recommendations_cf_recording._get_playable_recommendations_list')
    def test_get_template(self, mock_get_recommendations, mock_get_rec, mock_curr_user):
>>>>>>> 1b0711c8
        # active_section = 'top_artist'
        user = _get_user('vansika_1')
        created = datetime.utcnow()

        mock_get_rec.return_value = UserRecommendationsData(**{
            'recording_mbid': {
                'top_artist': [{
                    'recording_mbid': "9f5a56f4-1f83-4681-b319-70a734d0d047",
                    'score': 0.9
                }]
            },
            'created': datetime.utcnow(),
            'user_id': 1
        })

        recommendations = [{
            'listened_at': 0,
            'track_metadata': {
                'artist_name': "Ultravox",
                'track_name': "Serenade (special remix)",
                'release_name': "Quartet",
                'additional_info': {
                    'recording_mbid': "af5a56f4-1f83-4681-b319-70a734d0d047",
                    'artist_mbids': ["6a70b322-9aa9-41b3-9dce-824733633a1c"]
                }
            }
        }]
        mock_get_recommendations.return_value = recommendations

<<<<<<< HEAD
        spotify_dict = {'user': 10}
        mock_spotify_dict.return_value = spotify_dict
=======
        mock_curr_user.id = 10
        mock_curr_user.musicbrainz_id = 'vansika'
        mock_curr_user.auth_token = 'yyyy'
>>>>>>> 1b0711c8

        recommendations_cf_recording._get_template(active_section='top_artist', user=user)
        mock_get_rec.assert_called_with(user.id)
        mock_get_recommendations.assert_called_once()
        self.assertTemplateUsed('recommendations_cf_recording/top_artist.html')
        self.assert_context('active_section', 'top_artist')
        self.assert_context('user', user)
        self.assert_context('last_updated', created.strftime('%d %b %Y'))

        expected_props = {
            "user": {
                "id": 2,
                "name": 'vansika_1',
            },
<<<<<<< HEAD
=======
            "current_user": {
                "id": 10,
                "name": 'vansika',
                "auth_token": 'yyyy',
            },
            "spotify": {},
            "youtube": {},
            "api_url": current_app.config["API_URL"],
            "web_sockets_server_url": current_app.config['WEBSOCKETS_SERVER_URL'],
>>>>>>> 1b0711c8
            "recommendations": recommendations,
        }
        received_props = ujson.loads(self.get_context_variable('props'))
        self.assertEqual(expected_props, received_props)

        # only assert fields that should change with 'active_section'
        # here active_section = 'similar_artist'
        mock_get_rec.return_value = UserRecommendationsData(**{
            'recording_mbid': {
                'similar_artist': [{
                    'recording_mbid': "9f5a56f4-1f83-4681-b319-70a734d0d047",
                    'score': 0.9
                }]
            },
            'created': datetime.utcnow(),
            'user_id': 1
        })

        recommendations_cf_recording._get_template(active_section='similar_artist', user=user)
        self.assertTemplateUsed('recommendations_cf_recording/similar_artist.html')
        self.assert_context('active_section', 'similar_artist')
        received_props = ujson.loads(self.get_context_variable('props'))
        self.assertEqual(expected_props, received_props)


    @patch('listenbrainz.webserver.views.recommendations_cf_recording.requests')
    def test_get_playable_recommendations_list(self, mock_requests):
        mbids_and_ratings = [
            {
                'recording_mbid': "03f1b16a-af43-4cd7-b22c-d2991bf011a3",
                'score': 6.88
            },
            {
                'recording_mbid': "2c8412f0-9353-48a2-aedb-1ad8dac9498f",
                'score': 9.0
            }
        ]

        data = [
            {'[recording_mbid]': "03f1b16a-af43-4cd7-b22c-d2991bf011a3"},
            {'[recording_mbid]': "2c8412f0-9353-48a2-aedb-1ad8dac9498f"}
        ]

        text = [
            {
                '[artist_credit_mbids]': ['63aa26c3-d59b-4da4-84ac-716b54f1ef4d'],
                'artist_credit_id': 571280,
                'artist_credit_name': 'Tame Impala',
                'comment': '',
                'length': 433000,
                'recording_mbid': '03f1b16a-af43-4cd7-b22c-d2991bf011a3',
                'recording_name': 'One More Hour'
            },
            {
                '[artist_credit_mbids]': ['63aa26c3-d59b-4da4-84ac-716b54f1ef4d'],
                'artist_credit_id': 571280,
                'artist_credit_name': 'Tame Impala',
                'comment': '', 'length': 320000,
                'recording_mbid': '2c8412f0-9353-48a2-aedb-1ad8dac9498f',
                'recording_name': 'Sun’s Coming Up'
            }
        ]

        mock_requests.post().text = ujson.dumps(text)
        mock_requests.post().status_code = 200

        received_recommendations = recommendations_cf_recording._get_playable_recommendations_list(mbids_and_ratings)

        mock_requests.post.assert_called_with(self.server_url, json=data)
        expected_recommendations = [
            {
                'listened_at': 0,
                'track_metadata': {
                    'artist_name': 'Tame Impala',
                    'track_name': 'One More Hour',
                    'release_name': '',
                    'additional_info': {
                        'recording_mbid': '03f1b16a-af43-4cd7-b22c-d2991bf011a3',
                        'artist_mbids': ['63aa26c3-d59b-4da4-84ac-716b54f1ef4d']
                    }
                }
            },
            {
                'listened_at': 0,
                'track_metadata': {
                    'artist_name': 'Tame Impala',
                    'track_name': 'Sun’s Coming Up',
                    'release_name': '',
                    'additional_info': {
                            'recording_mbid': '2c8412f0-9353-48a2-aedb-1ad8dac9498f',
                            'artist_mbids': ['63aa26c3-d59b-4da4-84ac-716b54f1ef4d']
                    }
                }
            }
        ]
        self.assertEqual(expected_recommendations, received_recommendations)

        mock_requests.post().status_code = 400
        with self.assertRaises(BadRequest):
            recommendations_cf_recording._get_playable_recommendations_list(mbids_and_ratings)

        mock_requests.post().status_code = 304
        with self.assertRaises(InternalServerError):
            recommendations_cf_recording._get_playable_recommendations_list(mbids_and_ratings)<|MERGE_RESOLUTION|>--- conflicted
+++ resolved
@@ -179,17 +179,10 @@
         error_msg = "An error occurred while processing your request. Check back later!"
         self.assert_context('error_msg', error_msg)
 
-<<<<<<< HEAD
-    @patch('listenbrainz.webserver.views.recommendations_cf_recording.spotify.get_user_dict')
-    @patch('listenbrainz.webserver.views.recommendations_cf_recording.db_recommendations_cf_recording.get_user_recommendation')
-    @patch('listenbrainz.webserver.views.recommendations_cf_recording._get_playable_recommendations_list')
-    def test_get_template(self, mock_get_recommendations, mock_get_rec, mock_spotify_dict):
-=======
     @patch('listenbrainz.webserver.views.recommendations_cf_recording.current_user')
     @patch('listenbrainz.webserver.views.recommendations_cf_recording.db_recommendations_cf_recording.get_user_recommendation')
     @patch('listenbrainz.webserver.views.recommendations_cf_recording._get_playable_recommendations_list')
     def test_get_template(self, mock_get_recommendations, mock_get_rec, mock_curr_user):
->>>>>>> 1b0711c8
         # active_section = 'top_artist'
         user = _get_user('vansika_1')
         created = datetime.utcnow()
@@ -219,14 +212,9 @@
         }]
         mock_get_recommendations.return_value = recommendations
 
-<<<<<<< HEAD
-        spotify_dict = {'user': 10}
-        mock_spotify_dict.return_value = spotify_dict
-=======
         mock_curr_user.id = 10
         mock_curr_user.musicbrainz_id = 'vansika'
         mock_curr_user.auth_token = 'yyyy'
->>>>>>> 1b0711c8
 
         recommendations_cf_recording._get_template(active_section='top_artist', user=user)
         mock_get_rec.assert_called_with(user.id)
@@ -241,8 +229,6 @@
                 "id": 2,
                 "name": 'vansika_1',
             },
-<<<<<<< HEAD
-=======
             "current_user": {
                 "id": 10,
                 "name": 'vansika',
@@ -252,7 +238,6 @@
             "youtube": {},
             "api_url": current_app.config["API_URL"],
             "web_sockets_server_url": current_app.config['WEBSOCKETS_SERVER_URL'],
->>>>>>> 1b0711c8
             "recommendations": recommendations,
         }
         received_props = ujson.loads(self.get_context_variable('props'))
