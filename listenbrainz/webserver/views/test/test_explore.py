import datetime
from unittest.mock import patch

from listenbrainz.tests.integration import IntegrationTestCase


class ExploreViewsTestCase(IntegrationTestCase):

    def test_hue_sound(self):
<<<<<<< HEAD
        resp = self.client.get(url_for('explore.index', path="huesound"))
        self.assert200(resp)

    def test_hue_sound_redirect(self):
        resp = self.client.get(url_for('index.huesound'))
        self.assertStatus(resp, 302)

    def test_similar_users(self):
        resp = self.client.get(url_for('explore.index', path="similar-users"))
=======
        resp = self.client.get(self.custom_url_for('explore.huesound', color="FF00FF"))
        self.assert200(resp)

    def test_hue_sound_redirect(self):
        resp = self.client.get(self.custom_url_for('index.huesound', color="FF00FF"))
        self.assertStatus(resp, 302)

    def test_similar_users(self):
        resp = self.client.get(self.custom_url_for('explore.similar_users'))
>>>>>>> ae1483ff
        self.assert200(resp)

    def test_similar_users_redirect(self):
        resp = self.client.get(self.custom_url_for('index.similar_users'))
        self.assertStatus(resp, 302)

    def test_fresh_releases(self):
<<<<<<< HEAD
        resp = self.client.get(url_for('explore.index', path="fresh-releases"))
=======
        resp = self.client.get(self.custom_url_for('explore.fresh_releases'))
>>>>>>> ae1483ff
        self.assert200(resp)

    @patch('listenbrainz.db.fresh_releases.get_sitewide_fresh_releases', side_effect=[([], 0), ([], 0), ([], 0)])
    def test_fresh_releases_api(self, mock_fresh):
        resp = self.client.get(self.custom_url_for('explore_api_v1.get_fresh_releases'))
        self.assert200(resp)
        mock_fresh.assert_called_with(datetime.date.today(), 14, 'release_date', True, True)

        resp = self.client.get(self.custom_url_for('explore_api_v1.get_fresh_releases', release_date="2022-01-01", days=5))
        self.assert200(resp)
        mock_fresh.assert_called_with(datetime.date(year=2022, month=1, day=1), 5, 'release_date', True, True)

        resp = self.client.get(self.custom_url_for('explore_api_v1.get_fresh_releases', sort="artist_credit_name", past=False))
        self.assert200(resp)
        mock_fresh.assert_called_with(datetime.date.today(), 14, 'artist_credit_name', False, True)

    def test_lb_radio(self):
<<<<<<< HEAD
        resp = self.client.get(url_for('explore.index', path="lb-radio"))
=======
        resp = self.client.get(self.custom_url_for('explore.lb_radio'))
>>>>>>> ae1483ff
        self.assert200(resp)<|MERGE_RESOLUTION|>--- conflicted
+++ resolved
@@ -7,27 +7,15 @@
 class ExploreViewsTestCase(IntegrationTestCase):
 
     def test_hue_sound(self):
-<<<<<<< HEAD
-        resp = self.client.get(url_for('explore.index', path="huesound"))
+        resp = self.client.get(self.custom_url_for('explore.index', path="huesound"))
         self.assert200(resp)
 
     def test_hue_sound_redirect(self):
-        resp = self.client.get(url_for('index.huesound'))
+        resp = self.client.get(self.custom_url_for('index.huesound'))
         self.assertStatus(resp, 302)
 
     def test_similar_users(self):
-        resp = self.client.get(url_for('explore.index', path="similar-users"))
-=======
-        resp = self.client.get(self.custom_url_for('explore.huesound', color="FF00FF"))
-        self.assert200(resp)
-
-    def test_hue_sound_redirect(self):
-        resp = self.client.get(self.custom_url_for('index.huesound', color="FF00FF"))
-        self.assertStatus(resp, 302)
-
-    def test_similar_users(self):
-        resp = self.client.get(self.custom_url_for('explore.similar_users'))
->>>>>>> ae1483ff
+        resp = self.client.get(self.custom_url_for('explore.index', path="similar-users"))
         self.assert200(resp)
 
     def test_similar_users_redirect(self):
@@ -35,11 +23,7 @@
         self.assertStatus(resp, 302)
 
     def test_fresh_releases(self):
-<<<<<<< HEAD
-        resp = self.client.get(url_for('explore.index', path="fresh-releases"))
-=======
-        resp = self.client.get(self.custom_url_for('explore.fresh_releases'))
->>>>>>> ae1483ff
+        resp = self.client.get(self.custom_url_for('explore.index', path="fresh-releases"))
         self.assert200(resp)
 
     @patch('listenbrainz.db.fresh_releases.get_sitewide_fresh_releases', side_effect=[([], 0), ([], 0), ([], 0)])
@@ -57,9 +41,5 @@
         mock_fresh.assert_called_with(datetime.date.today(), 14, 'artist_credit_name', False, True)
 
     def test_lb_radio(self):
-<<<<<<< HEAD
-        resp = self.client.get(url_for('explore.index', path="lb-radio"))
-=======
-        resp = self.client.get(self.custom_url_for('explore.lb_radio'))
->>>>>>> ae1483ff
+        resp = self.client.get(self.custom_url_for('explore.index', path="lb-radio"))
         self.assert200(resp)