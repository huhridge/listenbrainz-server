from flask import Blueprint, current_app, render_template, jsonify
from flask_login import current_user

from listenbrainz.webserver import ts_conn, db_conn
from listenbrainz.webserver.decorators import web_listenstore_needed
from listenbrainz.webserver.views.api_tools import is_valid_uuid
from listenbrainz.webserver.views.playlist_api import fetch_playlist_recording_metadata
import listenbrainz.db.playlist as db_playlist

playlist_bp = Blueprint("playlist", __name__)


<<<<<<< HEAD
@playlist_bp.route("/",  defaults={'playlist_mbid': ''})
@playlist_bp.route('/<playlist_mbid>/', methods=["GET"])
def playlist_page(playlist_mbid: str):
    current_user_id = None
    og_meta_tags = None

    if current_user.is_authenticated:
        current_user_id = current_user.id

    if is_valid_uuid(playlist_mbid):
        playlist = db_playlist.get_by_mbid(db_conn, ts_conn, playlist_mbid, False)
        if playlist is not None and playlist.is_visible_by(current_user_id):
            og_meta_tags = {
                "title": f'{playlist.name} — Playlist on ListenBrainz',
                "description": playlist.description,
                "type": "music:playlist",
                "url": f'{current_app.config["SERVER_ROOT_URL"]}/playlist/{playlist_mbid}',
                "music:creator": f'{current_app.config["SERVER_ROOT_URL"]}/user/{playlist.creator}',
                # "image": Once we have playlist images we can try adding it here
            }
    return render_template("index.html", og_meta_tags=og_meta_tags)
=======
@playlist_bp.get("/",  defaults={'path': ''})
@playlist_bp.get('/<path:path>/')
def playlist_page(path):
    return render_template("index.html")
>>>>>>> 635b5d18


@playlist_bp.post("/<playlist_mbid>/")
@web_listenstore_needed
def load_playlist(playlist_mbid: str):
    """Load a single playlist by id
    """
    if not is_valid_uuid(playlist_mbid):
        return jsonify({"error": "Provided playlist ID is invalid: %s" % playlist_mbid}), 400

    current_user_id = None
    if current_user.is_authenticated:
        current_user_id = current_user.id

    playlist = db_playlist.get_by_mbid(db_conn, ts_conn, playlist_mbid, True)
    if playlist is None or not playlist.is_visible_by(current_user_id):
        return jsonify({"error": "Cannot find playlist: %s" % playlist_mbid}), 404

    fetch_playlist_recording_metadata(playlist)

    return jsonify({
        "playlist": playlist.serialize_jspf(),
    })<|MERGE_RESOLUTION|>--- conflicted
+++ resolved
@@ -10,9 +10,9 @@
 playlist_bp = Blueprint("playlist", __name__)
 
 
-<<<<<<< HEAD
-@playlist_bp.route("/",  defaults={'playlist_mbid': ''})
-@playlist_bp.route('/<playlist_mbid>/', methods=["GET"])
+
+@playlist_bp.get("/",  defaults={'playlist_mbid': ''})
+@playlist_bp.get('/<playlist_mbid>/')
 def playlist_page(playlist_mbid: str):
     current_user_id = None
     og_meta_tags = None
@@ -32,12 +32,6 @@
                 # "image": Once we have playlist images we can try adding it here
             }
     return render_template("index.html", og_meta_tags=og_meta_tags)
-=======
-@playlist_bp.get("/",  defaults={'path': ''})
-@playlist_bp.get('/<path:path>/')
-def playlist_page(path):
-    return render_template("index.html")
->>>>>>> 635b5d18
 
 
 @playlist_bp.post("/<playlist_mbid>/")
