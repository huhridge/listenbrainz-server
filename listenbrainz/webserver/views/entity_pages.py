--- conflicted
+++ resolved
@@ -111,9 +111,8 @@
         return jsonify({"releaseGroupMBID": result["release_group_mbid"]})
 
 
-<<<<<<< HEAD
-@artist_bp.route("/",  defaults={'path': ''})
-@artist_bp.route("/<artist_mbid>/", methods=["GET"])
+@artist_bp.get("/",  defaults={'path': ''})
+@artist_bp.get("/<artist_mbid>/")
 def artist_page(artist_mbid: str):
     og_meta_tags = None
     if is_valid_uuid(artist_mbid) and artist_mbid not in {"89ad4ac3-39f7-470e-963a-56509c546377"}:
@@ -142,12 +141,6 @@
                 "url": f'{current_app.config["SERVER_ROOT_URL"]}/artist/{artist.artist_mbid}',
             }
     return render_template("index.html", og_meta_tags=og_meta_tags)
-=======
-@artist_bp.get("/",  defaults={'path': ''})
-@artist_bp.get('/<path:path>/')
-def artist_page(path):
-    return render_template("index.html")
->>>>>>> f95b376b
 
 
 @artist_bp.post("/<artist_mbid>/")
@@ -242,9 +235,8 @@
     return jsonify(data)
 
 
-<<<<<<< HEAD
-@album_bp.route("/",  defaults={'path': ''})
-@album_bp.route("/<release_group_mbid>/", methods=["GET"])
+@album_bp.get("/",  defaults={'path': ''})
+@album_bp.get("/<release_group_mbid>/")
 def album_page(release_group_mbid: str):
     og_meta_tags = None
     if is_valid_uuid(release_group_mbid):
@@ -287,12 +279,6 @@
             }
 
     return render_template("index.html", og_meta_tags=og_meta_tags)
-=======
-@album_bp.get("/",  defaults={'path': ''})
-@album_bp.get('/<path:path>/')
-def album_page(path):
-    return render_template("index.html")
->>>>>>> f95b376b
 
 
 @album_bp.post("/<release_group_mbid>/")
