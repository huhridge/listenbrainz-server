import calendar
import heapq
from typing import Dict, Tuple, Optional

from brainzutils.ratelimit import ratelimit
from flask import Blueprint, jsonify, request

import listenbrainz.db.stats as db_stats
import listenbrainz.db.user as db_user
from data.model.common_stat import StatApi, StatisticsRange
from data.model.user_artist_map import UserArtistMapRecord
from data.model.user_daily_activity import DailyActivityRecord
from data.model.user_genre_activity import GenreActivityRecord
from data.model.user_entity import EntityRecord
from data.model.user_listening_activity import ListeningActivityRecord
<<<<<<< HEAD
from data.model.user_artist_evolution_activity import ArtistEvolutionActivityRecord
=======
from data.model.user_era_activity import EraActivityRecord
>>>>>>> 626f37f3
from listenbrainz.db import year_in_music as db_year_in_music
from listenbrainz.db.metadata import get_metadata_for_artist
from listenbrainz.webserver import db_conn, ts_conn
from listenbrainz.webserver.decorators import crossdomain
from listenbrainz.webserver.errors import (APIBadRequest,
                                           APINoContent, APINotFound)
from listenbrainz.webserver.models import ArtistActivityArtistEntry, ArtistActivityReleaseGroupData
from listenbrainz.webserver.views.api_tools import (DEFAULT_ITEMS_PER_GET,
                                                    MAX_ITEMS_PER_GET,
                                                    get_non_negative_param, is_valid_uuid)

stats_api_bp = Blueprint('stats_api_v1', __name__)


@stats_api_bp.get("/user/<user_name>/artists")
@crossdomain
@ratelimit()
def get_artist(user_name):
    """
    Get top artists for user ``user_name``.


    A sample response from the endpoint may look like:

    .. code-block:: json

        {
            "payload": {
                "artists": [
                    {
                       "artist_mbids": ["93e6118e-7fa8-49f6-9e02-699a1ebce105"],
                       "artist_name": "The Local train",
                       "listen_count": 385
                    },
                    {
                       "artist_mbids": ["ae9ed5e2-4caf-4b3d-9cb3-2ad626b91714"],
                       "artist_name": "Lenka",
                       "listen_count": 333
                    },
                    {
                       "artist_mbids": ["cc197bad-dc9c-440d-a5b5-d52ba2e14234"],
                       "artist_name": "Coldplay",
                       "listen_count": 321
                    }
                ],
                "count": 3,
                "total_artist_count": 175,
                "range": "all_time",
                "last_updated": 1588494361,
                "user_id": "John Doe",
                "from_ts": 1009823400,
                "to_ts": 1590029157
            }
        }

    .. note::
        ``artist_mbids`` is an optional field and may not be present in all the responses


    :param count: Optional, number of artists to return, Default: :data:`~webserver.views.api.DEFAULT_ITEMS_PER_GET`
        Max: :data:`~webserver.views.api.MAX_ITEMS_PER_GET`
    :type count: ``int``
    :param offset: Optional, number of artists to skip from the beginning, for pagination.
        Ex. An offset of 5 means the top 5 artists will be skipped, defaults to 0
    :type offset: ``int``
    :param range: Optional, time interval for which statistics should be returned, possible values are
        :data:`~data.model.common_stat.ALLOWED_STATISTICS_RANGE`, defaults to ``all_time``
    :type range: ``str``
    :statuscode 200: Successful query, you have data!
    :statuscode 204: Statistics for the user haven't been calculated, empty response will be returned
    :statuscode 400: Bad request, check ``response['error']`` for more details
    :statuscode 404: User not found
    :resheader Content-Type: *application/json*
    """
    return _get_entity_stats(user_name, "artists", "total_artist_count")


@stats_api_bp.get("/user/<user_name>/releases")
@crossdomain
@ratelimit()
def get_release(user_name):
    """
    Get top releases for user ``user_name``.

    A sample response from the endpoint may look like:

    .. code-block:: json

        {
            "payload": {
                "releases": [
                    {
                        "artist_mbids": [],
                        "artist_name": "Coldplay",
                        "listen_count": 26,
                        "release_mbid": "",
                        "release_name": "Live in Buenos Aires"
                    },
                    {
                        "artist_mbids": [],
                        "artist_name": "Ellie Goulding",
                        "listen_count": 25,
                        "release_mbid": "",
                        "release_name": "Delirium (Deluxe)"
                    },
                    {
                        "artist_mbids": [],
                        "artist_name": "The Fray",
                        "listen_count": 25,
                        "release_mbid": "",
                        "release_name": "How to Save a Life"
                    },
                ],
                "count": 3,
                "total_release_count": 175,
                "range": "all_time",
                "last_updated": 1588494361,
                "user_id": "John Doe",
                "from_ts": 1009823400,
                "to_ts": 1590029157
            }
        }

    .. note::

        ``artist_mbids`` and ``release_mbid`` are optional fields and may not be present in all the responses

    :param count: Optional, number of releases to return, Default: :data:`~webserver.views.api.DEFAULT_ITEMS_PER_GET`
        Max: :data:`~webserver.views.api.MAX_ITEMS_PER_GET`
    :type count: ``int``
    :param offset: Optional, number of releases to skip from the beginning, for pagination.
        Ex. An offset of 5 means the top 5 releases will be skipped, defaults to 0
    :type offset: ``int``
    :param range: Optional, time interval for which statistics should be returned, possible values are
        :data:`~data.model.common_stat.ALLOWED_STATISTICS_RANGE`, defaults to ``all_time``
    :type range: ``str``
    :statuscode 200: Successful query, you have data!
    :statuscode 204: Statistics for the user haven't been calculated, empty response will be returned
    :statuscode 400: Bad request, check ``response['error']`` for more details
    :statuscode 404: User not found
    :resheader Content-Type: *application/json*
    """
    return _get_entity_stats(user_name, "releases", "total_release_count")


@stats_api_bp.get("/user/<user_name>/release-groups")
@crossdomain
@ratelimit()
def get_release_group(user_name):
    """
    Get top release groups for user ``user_name``.

    A sample response from the endpoint may look like:

    .. code-block:: json

        {
            "payload": {
                "release_groups": [
                    {
                        "artist_mbids": [
                            "62162215-b023-4f0e-84bd-1e9412d5b32c",
                            "faf4cefb-036c-4c88-b93a-5b03dd0a0e6b",
                            "e07d9474-00ea-4460-ac27-88b46b3d976e"
                        ],
                        "artist_name": "All Time Low ft. Demi Lovato & blackbear",
                        "caa_id": 29179588350,
                        "caa_release_mbid": "ee65192d-31f3-437a-b170-9158d2172dbc",
                        "listen_count": 456,
                        "release_group_mbid": "326b4a29-dff5-4fab-87dc-efc1494001c6",
                        "release_group_name": "Monsters"
                    },
                    {
                        "artist_mbids": [
                            "c8b03190-306c-4120-bb0b-6f2ebfc06ea9"
                        ],
                        "artist_name": "The Weeknd",
                        "caa_id": 25720993837,
                        "caa_release_mbid": "19e4f6cc-ca0c-4897-8dfc-a36914b7f998",
                        "listen_count": 381,
                        "release_group_mbid": "78570bea-2a26-467c-a3db-c52723ceb394",
                        "release_group_name": "After Hours"
                    }
                ],
                "count": 2,
                "total_release_group_count": 175,
                "range": "all_time",
                "last_updated": 1588494361,
                "user_id": "John Doe",
                "from_ts": 1009823400,
                "to_ts": 1590029157
            }
        }

    .. note::

        ``artist_mbids`` and ``release_group_mbid`` are optional fields and may not be present in all the responses

    :param count: Optional, number of releases to return, Default: :data:`~webserver.views.api.DEFAULT_ITEMS_PER_GET`
        Max: :data:`~webserver.views.api.MAX_ITEMS_PER_GET`
    :type count: ``int``
    :param offset: Optional, number of releases to skip from the beginning, for pagination.
        Ex. An offset of 5 means the top 5 releases will be skipped, defaults to 0
    :type offset: ``int``
    :param range: Optional, time interval for which statistics should be returned, possible values are
        :data:`~data.model.common_stat.ALLOWED_STATISTICS_RANGE`, defaults to ``all_time``
    :type range: ``str``
    :statuscode 200: Successful query, you have data!
    :statuscode 204: Statistics for the user haven't been calculated, empty response will be returned
    :statuscode 400: Bad request, check ``response['error']`` for more details
    :statuscode 404: User not found
    :resheader Content-Type: *application/json*
    """
    return _get_entity_stats(user_name, "release_groups", "total_release_group_count")


@stats_api_bp.get("/user/<user_name>/recordings")
@crossdomain
@ratelimit()
def get_recording(user_name):
    """
    Get top recordings for user ``user_name``.

    A sample response from the endpoint may look like:

    .. code-block:: json

        {
            "payload": {
                "recordings": [
                    {
                        "artist_mbids": [],
                        "artist_name": "Ellie Goulding",
                        "listen_count": 25,
                        "recording_mbid": "0fe11cd3-0be4-467b-84fa-0bd524d45d74",
                        "release_mbid": "",
                        "release_name": "Delirium (Deluxe)",
                        "track_name": "Love Me Like You Do - From \\"Fifty Shades of Grey\\""
                    },
                    {
                        "artist_mbids": [],
                        "artist_name": "The Fray",
                        "listen_count": 23,
                        "recording_mbid": "0008ab49-a6ad-40b5-aa90-9d2779265c22",
                        "release_mbid": "",
                        "release_name": "How to Save a Life",
                        "track_name": "How to Save a Life"
                    }
                ],
                "count": 2,
                "total_recording_count": 175,
                "range": "all_time",
                "last_updated": 1588494361,
                "user_id": "John Doe",
                "from_ts": 1009823400,
                "to_ts": 1590029157
            }
        }

    .. note::

        - We only calculate the top 1000 all_time recordings
        - ``artist_mbids``, ``release_name``, ``release_mbid`` and ``recording_mbid`` are optional fields
          and may not be present in all the responses

    :param count: Optional, number of recordings to return, Default: :data:`~webserver.views.api.DEFAULT_ITEMS_PER_GET`
        Max: :data:`~webserver.views.api.MAX_ITEMS_PER_GET`
    :type count: ``int``
    :param offset: Optional, number of recordings to skip from the beginning, for pagination.
        Ex. An offset of 5 means the top 5 recordings will be skipped, defaults to 0
    :type offset: ``int``
    :param range: Optional, time interval for which statistics should be returned, possible values are
        :data:`~data.model.common_stat.ALLOWED_STATISTICS_RANGE`, defaults to ``all_time``
    :type range: ``str``
    :statuscode 200: Successful query, you have data!
    :statuscode 204: Statistics for the user haven't been calculated, empty response will be returned
    :statuscode 400: Bad request, check ``response['error']`` for more details
    :statuscode 404: User not found
    :resheader Content-Type: *application/json*
    """
    return _get_entity_stats(user_name, "recordings", "total_recording_count")


def _get_entity_stats(user_name: str, entity: str, count_key: str, entire_range: bool = False):
    user, stats_range = _validate_stats_user_params(user_name)

    offset = get_non_negative_param("offset", default=0)
    count = get_non_negative_param("count", default=DEFAULT_ITEMS_PER_GET)

    stats = db_stats.get(user["id"], entity, stats_range, EntityRecord)
    if stats is None:
        raise APINoContent('')

    entity_list, total_entity_count = _process_user_entity(stats, offset, count, entire_range)
    return jsonify({"payload": {
        "user_id": user_name,
        entity: entity_list,
        "count": len(entity_list),
        count_key: total_entity_count,
        "offset": offset,
        "range": stats_range,
        "from_ts": stats.from_ts,
        "to_ts": stats.to_ts,
        "last_updated": stats.last_updated,
    }})


def get_entity_stats_last_updated(user_name: str, entity: str, count_key: str):
    user, stats_range = _validate_stats_user_params(user_name)
    stats = db_stats.get(user["id"], entity, stats_range, EntityRecord)
    if stats is None:
        return None
    return stats.last_updated


@stats_api_bp.get("/user/<user_name>/listening-activity")
@crossdomain
@ratelimit()
def get_listening_activity(user_name: str):
    """
    Get the listening activity for user ``user_name``. The listening activity shows the number of listens
    the user has submitted over a period of time.

    A sample response from the endpoint may look like:

    .. code-block:: json

        {
            "payload": {
                "from_ts": 1587945600,
                "last_updated": 1592807084,
                "listening_activity": [
                    {
                        "from_ts": 1587945600,
                        "listen_count": 26,
                        "time_range": "Monday 27 April 2020",
                        "to_ts": 1588031999
                    },
                    {
                        "from_ts": 1588032000,
                        "listen_count": 57,
                        "time_range": "Tuesday 28 April 2020",
                        "to_ts": 1588118399
                    },
                    {
                        "from_ts": 1588118400,
                        "listen_count": 33,
                        "time_range": "Wednesday 29 April 2020",
                        "to_ts": 1588204799
                    },
                "to_ts": 1589155200,
                "user_id": "ishaanshah"
            }
        }

    .. note::

        - The example above shows the data for three days only, however we calculate the statistics for
          the current time range and the previous time range. For example for weekly statistics the data
          is calculated for the current as well as the past week.
        - For ``all_time`` listening activity statistics we only return the years which have more than
          zero listens.

    :param range: Optional, time interval for which statistics should be returned, possible values are
        :data:`~data.model.common_stat.ALLOWED_STATISTICS_RANGE`, defaults to ``all_time``
    :type range: ``str``
    :statuscode 200: Successful query, you have data!
    :statuscode 204: Statistics for the user haven't been calculated, empty response will be returned
    :statuscode 400: Bad request, check ``response['error']`` for more details
    :statuscode 404: User not found
    :resheader Content-Type: *application/json*

    """
    user, stats_range = _validate_stats_user_params(user_name)

    stats = db_stats.get(user["id"], "listening_activity", stats_range, ListeningActivityRecord)
    if stats is None:
        raise APINoContent('')

    listening_activity = [x.dict() for x in stats.data.__root__]
    return jsonify({"payload": {
        "user_id": user_name,
        "listening_activity": listening_activity,
        "from_ts": stats.from_ts,
        "to_ts": stats.to_ts,
        "range": stats_range,
        "last_updated": stats.last_updated
    }})


def _build_artist_activity_entries(
    result: Dict[str, ArtistActivityArtistEntry],
    artist_name: str,
    artist_mbid: Optional[str],
    release_group: ArtistActivityReleaseGroupData
) -> None:
    listen_count = release_group["listen_count"]
    release_group_name = release_group["release_group_name"]
    release_group_mbid = release_group.get("release_group_mbid")

    artist_key = artist_mbid if artist_mbid else artist_name
    release_group_key = release_group_mbid if release_group_mbid else release_group_name

    if artist_key in result:
        artist_entry = result[artist_key]
        artist_entry["listen_count"] += listen_count
    else:
        artist_entry = {
            "name": artist_name,
            "artist_mbid": artist_mbid,
            "listen_count": listen_count,
            "albums": {}
        }
        result[artist_key] = artist_entry

    if release_group_key in artist_entry["albums"]:
        artist_entry["albums"][release_group_key]["listen_count"] += listen_count
    else:
        artist_entry["albums"][release_group_key] = {
            "name": release_group_name,
            "listen_count": listen_count,
            "release_group_mbid": release_group_mbid,
        }


def _get_artist_activity(release_groups_list):
    result: dict = {}
    for release_group in release_groups_list:
        if artists := release_group.get("artists"):
            for artist in artists:
                artist_name = artist["artist_credit_name"]
                artist_mbid = artist["artist_mbid"]
                _build_artist_activity_entries(result, artist_name, artist_mbid, release_group)
        else:
            _build_artist_activity_entries(result, release_group["artist_name"], None, release_group)

    for item in result.values():
        item["albums"] = list(item["albums"].values())

    top_results = heapq.nlargest(15, result.values(), key=lambda x: x["listen_count"])

    artist_mbids = [x["artist_mbid"] for x in top_results if x["artist_mbid"] is not None]
    if artist_mbids:
        metadata = get_metadata_for_artist(ts_conn, artist_mbids)
        # replace credited artist name on release group with artist name where possible
        artist_mbid_name_map: dict[str, str] = {
            str(item.artist_mbid): item.artist_data["name"]
            for item in metadata
        }
        for result in top_results:
            artist_mbid = result["artist_mbid"]
            if artist_mbid in artist_mbid_name_map:
                result["artist_name"] = artist_mbid_name_map[artist_mbid]

    return top_results


@stats_api_bp.get("/user/<user_name>/artist-activity")
@crossdomain
@ratelimit()
def get_artist_activity(user_name: str):
    """
    Get the artist activity for user ``user_name``. The artist activity shows the total number of listens
    for each artist along with their albums and corresponding listen counts.

    A sample response from the endpoint may look like:

    .. code-block:: json

        {
            "result": [
                {
                    "name": "Radiohead",
                    "listen_count": 120,
                    "albums": [
                        {"name": "OK Computer", "listen_count": 45},
                        {"name": "In Rainbows", "listen_count": 75}
                    ]
                },
                {
                    "name": "The Beatles",
                    "listen_count": 95,
                    "albums": [
                        {"name": "Abbey Road", "listen_count": 60},
                        {"name": "Revolver", "listen_count": 35}
                    ]
                }
            ]
        }

    .. note::

        - The example above shows artist activity data with two artists and their respective albums.
        - The statistics are aggregated based on the number of listens recorded for each artist and their albums.

    :statuscode 200: Successful query, you have data!
    :statuscode 204: Statistics for the user haven't been calculated, empty response will be returned
    :statuscode 400: Bad request, check ``response['error']`` for more details
    :statuscode 404: User not found
    :resheader Content-Type: *application/json*
    """
    user, stats_range = _validate_stats_user_params(user_name)
    offset = get_non_negative_param("offset", default=0)
    count = get_non_negative_param("count", default=DEFAULT_ITEMS_PER_GET)
    stats = db_stats.get(user["id"], "release_groups", stats_range, EntityRecord)
    if stats is None:
        raise APINoContent('')

    release_groups_list, _ = _process_user_entity(stats, offset, count, entire_range=True)
    result = _get_artist_activity(release_groups_list)
    return jsonify({"result": result})


@stats_api_bp.get("/user/<user_name>/era-activity")
@crossdomain
@ratelimit()
def get_era_activity(user_name: str):
    user, stats_range = _validate_stats_user_params(user_name)
    offset = get_non_negative_param("offset", default=0)
    count = get_non_negative_param("count", default=DEFAULT_ITEMS_PER_GET)
    stats = db_stats.get(user["id"], "era_activity", stats_range, EraActivityRecord)
    if stats is None:
        raise APINoContent('')

    era_activity_list, _ = _process_user_entity(stats, offset, count, entire_range=True)

    return jsonify({"payload": {
        "user_id": user_name,
        "era_activity": era_activity_list,
        "from_ts": stats.from_ts,
        "to_ts": stats.to_ts,
        "range": stats_range,
        "last_updated": stats.last_updated,
    }})

@stats_api_bp.get("/user/<user_name>/genre-activity")
@crossdomain
@ratelimit()
def get_genre_activity(user_name: str):
    """
    Get the genre activity for user ``user_name``. The genre activity shows the total number of listens
    for each genre broken down by hour of the day.

    A sample response from the endpoint may look like:

    .. code-block:: json

        {
            "result": [
                {
                    "genre": "alternative dance",
                    "hour": 14,
                    "listen_count": 3
                },
                {
                    "genre": "alternative punk",
                    "hour": 11,
                    "listen_count": 6
                },
                {
                    "genre": "alternative rock",
                    "hour": 11,
                    "listen_count": 8
                },
                {
                    "genre": "electronic",
                    "hour": 10,
                    "listen_count": 13
                },
                {
                    "genre": "rock",
                    "hour": 11,
                    "listen_count": 16
                }
            ]
        }

    .. note::

        - The example above shows genre activity data with listening patterns across different hours.
        - Each entry represents the number of times a genre was listened to during a specific hour of the day.
        - Hours are in 24-hour format (0-23).
        - The statistics help identify when users prefer to listen to different genres throughout the day.

    :statuscode 200: Successful query, you have data!
    :statuscode 204: Statistics for the user haven't been calculated, empty response will be returned
    :statuscode 400: Bad request, check ``response['error']`` for more details
    :statuscode 404: User not found
    :resheader Content-Type: *application/json*
    """
    user, stats_range = _validate_stats_user_params(user_name)
    stats = db_stats.get(user['id'], "genre_activity", stats_range, GenreActivityRecord)
    if stats is None:
        raise APINoContent('')
    
    genre_activity = [x.dict() for x in stats.data.__root__]
    return jsonify({"result": genre_activity})


def _transform_artist_evolution_activity_data(raw_data, stats_range):
    if not raw_data:
        return [], None
    
    # Group data by time_unit
    grouped_by_time = {}
    for item in raw_data:
        time_unit = str(item['time_unit'])
        artist_name = item['artist_name']
        listen_count = item['listen_count']
        
        if time_unit not in grouped_by_time:
            grouped_by_time[time_unit] = {}
        
        grouped_by_time[time_unit][artist_name] = listen_count
    # Calculate total listens per artist across all time units
    artist_totals = {}
    for item in raw_data:
        artist_name = item['artist_name']
        listen_count = item['listen_count']
        
        if artist_name not in artist_totals:
            artist_totals[artist_name] = 0
        artist_totals[artist_name] += listen_count
    
    # Get top 5 artists by total listens
    top_artists = sorted(artist_totals.items(), key=lambda x: x[1], reverse=True)[:5]
    top_artist_names = [artist[0] for artist in top_artists]
    
    # Get all possible time units based on stats range
    def get_all_time_units_and_offset(stats_range):
        if 'week' in stats_range:
            return ['Monday', 'Tuesday', 'Wednesday', 'Thursday', 'Friday', 'Saturday', 'Sunday'], None
        elif 'month' in stats_range:
            return [str(i) for i in range(1, 32)], None  # Days 1-31
        elif 'year' in stats_range:
            return ['January', 'February', 'March', 'April', 'May', 'June',
                   'July', 'August', 'September', 'October', 'November', 'December'], None
        else:  # all_time
            from datetime import datetime
            current_year = datetime.now().year
            
            # Get years with non-zero counts
            years_with_data = []
            for item in raw_data:
                try:
                    year = int(item['time_unit'])
                    if item['listen_count'] > 0:
                        years_with_data.append(year)
                except (ValueError, TypeError):
                    continue
            if not years_with_data:
                return [], None
            first_year_with_data = min(years_with_data)
            offset_year = first_year_with_data - 1
            all_years = list(range(offset_year, current_year + 1))
            
            return sorted(all_years), offset_year

    all_time_units, offset_year = get_all_time_units_and_offset(stats_range)
    
    result = []
    for time_unit in all_time_units:
        time_data = grouped_by_time.get(str(time_unit), {})
        result_item = {"id": str(time_unit)}
        
        for artist in top_artist_names:
            result_item[artist] = time_data.get(artist, 0)
        
        result.append(result_item)
    
    return result, offset_year


@stats_api_bp.get("/user/<user_name>/artist-evolution-activity")
@crossdomain
@ratelimit()
def get_artist_evolution_activity(user_name: str):
    user, stats_range = _validate_stats_user_params(user_name)
    stats = db_stats.get(user['id'], "artist_evolution_activity", stats_range, ArtistEvolutionActivityRecord)
    if stats is None:
        raise APINoContent('')

    stats_unprocessed = [x.dict() for x in stats.data.__root__]

    payload = {
        "user_id": user_name,
        "artist_evolution_activity": stats_unprocessed,
        "range": stats_range,
        "from_ts": stats.from_ts,
        "to_ts": stats.to_ts,
        "last_updated": stats.last_updated
    }

    return jsonify({"payload": payload})


@stats_api_bp.get("/user/<user_name>/daily-activity")
@crossdomain
@ratelimit()
def get_daily_activity(user_name: str):
    """
    Get the daily activity for user ``user_name``. The daily activity shows the number of listens
    submitted by the user for each hour of the day over a period of time. We assume that all listens are in UTC.

    A sample response from the endpoint may look like:

    .. code-block:: json

        {
            "payload": {
                "from_ts": 1587945600,
                "last_updated": 1592807084,
                "daily_activity": {
                    "Monday": [
                        {
                            "hour": 0
                            "listen_count": 26,
                        },
                        {
                            "hour": 1
                            "listen_count": 30,
                        },
                        {
                            "hour": 2
                            "listen_count": 4,
                        },
                        "..."
                    ],
                    "Tuesday": ["..."],
                    "..."
                },
                "stats_range": "all_time",
                "to_ts": 1589155200,
                "user_id": "ishaanshah"
            }
        }

    :param range: Optional, time interval for which statistics should be returned, possible values are
        :data:`~data.model.common_stat.ALLOWED_STATISTICS_RANGE`, defaults to ``all_time``
    :type range: ``str``
    :statuscode 200: Successful query, you have data!
    :statuscode 204: Statistics for the user haven't been calculated, empty response will be returned
    :statuscode 400: Bad request, check ``response['error']`` for more details
    :statuscode 404: User not found
    :resheader Content-Type: *application/json*

    """
    user, stats_range = _validate_stats_user_params(user_name)

    stats = db_stats.get(user['id'], "daily_activity", stats_range, DailyActivityRecord)
    if stats is None:
        raise APINoContent('')

    daily_activity_unprocessed = [x.dict() for x in stats.data.__root__]
    daily_activity = {calendar.day_name[day]: [{"hour": hour, "listen_count": 0} for hour in range(0, 24)] for day in
                      range(0, 7)}

    for day, day_data in daily_activity.items():
        for hour_data in day_data:
            hour = hour_data["hour"]

            for entry in daily_activity_unprocessed:
                if entry["hour"] == hour and entry["day"] == day:
                    hour_data["listen_count"] = entry["listen_count"]
                    break
            else:
                hour_data["listen_count"] = 0

    return jsonify({"payload": {
        "user_id": user_name,
        "daily_activity": daily_activity,
        "from_ts": stats.from_ts,
        "to_ts": stats.to_ts,
        "range": stats_range,
        "last_updated": stats.last_updated
    }})


@stats_api_bp.get("/user/<user_name>/artist-map")
@crossdomain
@ratelimit()
def get_artist_map(user_name: str):
    """
    Get the artist map for user ``user_name``. The artist map shows the number of artists the user has listened to
    from different countries of the world.

    A sample response from the endpoint may look like:

    .. code-block:: json

        {
            "payload": {
                "from_ts": 1587945600,
                "last_updated": 1592807084,
                "artist_map": [
                    {
                        "country": "USA",
                        "artist_count": 34
                    },
                    {
                        "country": "GBR",
                        "artist_count": 69
                    },
                    {
                        "country": "IND",
                        "artist_count": 32
                    }
                ],
                "stats_range": "all_time"
                "to_ts": 1589155200,
                "user_id": "ishaanshah"
            }
        }


    :param range: Optional, time interval for which statistics should be returned, possible values are
        :data:`~data.model.common_stat.ALLOWED_STATISTICS_RANGE`, defaults to ``all_time``
    :type range: ``str``
    :statuscode 200: Successful query, you have data!
    :statuscode 204: Statistics for the user haven't been calculated, empty response will be returned
    :statuscode 400: Bad request, check ``response['error']`` for more details
    :statuscode 404: User not found
    :resheader Content-Type: *application/json*

    """
    user, stats_range = _validate_stats_user_params(user_name)
    stats = db_stats.get(user["id"], "artist_map", stats_range, UserArtistMapRecord)
    if stats is None:
        raise APINoContent('')
    return jsonify({
        "payload": {
            "user_id": user_name,
            "range": stats_range,
            "from_ts": stats.from_ts,
            "to_ts": stats.to_ts,
            "last_updated": stats.last_updated,
            "artist_map": [x.dict() for x in stats.data.__root__]
        }
    })


@stats_api_bp.get("/artist/<artist_mbid>/listeners")
@crossdomain
@ratelimit()
def get_artist_listeners(artist_mbid):
    """ Get top listeners for artist ``artist_mbid``. This includes the total listen count for the entity
    and top N listeners with their individual listen count for that artist in a given time range. A sample
    response from the endpoint may look like:

    .. code-block:: json

        {
          "payload": {
            "artist_mbid": "00034ede-a1f1-4219-be39-02f36853373e",
            "artist_name": "O Rappa",
            "from_ts": 1009843200,
            "last_updated": 1681839677,
            "listeners": [
              {
                "listen_count": 2469,
                "user_name": "RosyPsanda"
              },
              {
                "listen_count": 1858,
                "user_name": "alexyagui"
              },
              {
                "listen_count": 578,
                "user_name": "rafael_gn"
              },
              {
                "listen_count": 8,
                "user_name": "italooliveira"
              },
              {
                "listen_count": 7,
                "user_name": "paulodesouza"
              },
              {
                "listen_count": 1,
                "user_name": "oldpunisher"
              }
            ],
            "stats_range": "all_time",
            "to_ts": 1681777035,
            "total_listen_count": 16393
          }
        }

    :param range: Optional, time interval for which statistics should be returned, possible values are
        :data:`~data.model.common_stat.ALLOWED_STATISTICS_RANGE`, defaults to ``all_time``
    :type range: ``str``
    :statuscode 200: Successful query, you have data!
    :statuscode 204: Statistics for the user haven't been calculated or the entity does not exist,
        empty response will be returned
    :statuscode 400: Bad request, check ``response['error']`` for more details
    :statuscode 404: Entity not found
    :resheader Content-Type: *application/json*
    """
    return _get_entity_listeners("artists", artist_mbid)


@stats_api_bp.get("/release-group/<release_group_mbid>/listeners")
@crossdomain
@ratelimit()
def get_release_group_listeners(release_group_mbid):
    """ Get top listeners for release group ``release_group_mbid``. This includes the total listen count
    for the entity and top N listeners with their individual listen count for that release group in a
    given time range. A sample response from the endpoint may look like:

    .. code-block:: json

        {
          "payload": {
            "artist_mbids": [
              "c234fa42-e6a6-443e-937e-2f4b073538a3"
            ],
            "artist_name": "Chris Brown",
            "caa_id": 23564822587,
            "caa_release_mbid": "25f18616-5a9c-470e-964d-4eb8a511435b",
            "from_ts": 1009843200,
            "last_updated": 1681843150,
            "listeners": [
              {
                "listen_count": 2365,
                "user_name": "purpleyor"
              },
              {
                "listen_count": 570,
                "user_name": "dndty"
              },
              {
                "listen_count": 216,
                "user_name": "iammsyre"
              },
              {
                "listen_count": 141,
                "user_name": "dpmittal"
              },
              {
                "listen_count": 33,
                "user_name": "tazlad"
              },
              {
                "listen_count": 30,
                "user_name": "ratkutti"
              },
              {
                "listen_count": 22,
                "user_name": "Raymorjamiek"
              },
              {
                "listen_count": 21,
                "user_name": "MJJMC"
              },
              {
                "listen_count": 12,
                "user_name": "fookever"
              },
              {
                "listen_count": 8,
                "user_name": "Jamjamk12071983"
              },
              {
                "listen_count": 1,
                "user_name": "hassanymoses"
              },
              {
                "listen_count": 1,
                "user_name": "iJays"
              }
            ],
            "release_group_mbid": "087b3a7d-d532-44d9-b37a-84427677ddcd",
            "release_group_name": "Indigo",
            "stats_range": "all_time",
            "to_ts": 1681777035,
            "total_listen_count": 10291
          }
        }

    :param range: Optional, time interval for which statistics should be returned, possible values are
        :data:`~data.model.common_stat.ALLOWED_STATISTICS_RANGE`, defaults to ``all_time``
    :type range: ``str``
    :statuscode 200: Successful query, you have data!
    :statuscode 204: Statistics for the user haven't been calculated or the entity does not exist,
        empty response will be returned
    :statuscode 400: Bad request, check ``response['error']`` for more details
    :statuscode 404: Entity not found
    :resheader Content-Type: *application/json*
    """
    return _get_entity_listeners("release_groups", release_group_mbid)


def _get_entity_listeners(entity, mbid):
    if not is_valid_uuid(mbid):
        raise APIBadRequest(f"{mbid} mbid format invalid.")

    stats_range = request.args.get("range", default="all_time")
    if not _is_valid_range(stats_range):
        raise APIBadRequest(f"Invalid range: {stats_range}")

    stats = db_stats.get_entity_listener(db_conn, entity, mbid, stats_range)
    if stats is None:
        raise APINoContent("")

    return jsonify({"payload": stats})


@stats_api_bp.get("/sitewide/artists")
@crossdomain
@ratelimit()
def get_sitewide_artist():
    """
    Get sitewide top artists.


    A sample response from the endpoint may look like:

    .. code-block:: json

        {
            "payload": {
                "artists": [
                    {
                        "artist_mbids": [],
                        "artist_name": "Kanye West",
                        "listen_count": 1305
                    },
                    {
                        "artist_mbids": ["0b30341b-b59d-4979-8130-b66c0e475321"],
                        "artist_name": "Lil Nas X",
                        "listen_count": 1267
                    }
                ],
                "offset": 0,
                "count": 2,
                "total_artist_count": 2,
                "range": "year",
                "last_updated": 1588494361,
                "from_ts": 1009823400,
                "to_ts": 1590029157
            }
        }

    .. note::
        - ``artist_mbids`` is optional field and may not be present in all the entries
        - We only calculate the top 1000 artists for each time period.

    :param count: Optional, number of artists to return for each time range,
        Default: :data:`~webserver.views.api.DEFAULT_ITEMS_PER_GET`
        Max: :data:`~webserver.views.api.MAX_ITEMS_PER_GET`
    :type count: ``int``
    :param offset: Optional, number of artists to skip from the beginning, for pagination.
        Ex. An offset of 5 means the top 5 artists will be skipped, defaults to 0
    :type offset: ``int``
    :param range: Optional, time interval for which statistics should be returned, possible values are
        :data:`~data.model.common_stat.ALLOWED_STATISTICS_RANGE`, defaults to ``all_time``
    :type range: ``str``
    :statuscode 200: Successful query, you have data!
    :statuscode 204: Statistics haven't been calculated, empty response will be returned
    :statuscode 400: Bad request, check ``response['error']`` for more details
    :resheader Content-Type: *application/json*
    """
    return _get_sitewide_stats("artists", "total_artist_count")


@stats_api_bp.get("/sitewide/releases")
@crossdomain
@ratelimit()
def get_sitewide_release():
    """
    Get sitewide top releases.

    A sample response from the endpoint may look like:

    .. code-block:: json

        {
            "payload": {
                "releases": [
                    {
                        "artist_mbids": [],
                        "artist_name": "Coldplay",
                        "listen_count": 26,
                        "release_mbid": "",
                        "release_name": "Live in Buenos Aires"
                    },
                    {
                        "artist_mbids": [],
                        "artist_name": "Ellie Goulding",
                        "listen_count": 25,
                        "release_mbid": "",
                        "release_name": "Delirium (Deluxe)"
                    },
                    {
                        "artist_mbids": [],
                        "artist_name": "The Fray",
                        "listen_count": 25,
                        "release_mbid": "",
                        "release_name": "How to Save a Life"
                    },
                ],
                "offset": 0,
                "count": 2,
                "total_release_count": 2,
                "range": "year",
                "last_updated": 1588494361,
                "from_ts": 1009823400,
                "to_ts": 1590029157
            }
        }

    .. note::

        - ``artist_mbids`` and ``release_mbid`` are optional fields and may not be present in all the responses

    :param count: Optional, number of artists to return for each time range,
        Default: :data:`~webserver.views.api.DEFAULT_ITEMS_PER_GET`
        Max: :data:`~webserver.views.api.MAX_ITEMS_PER_GET`
    :type count: ``int``
    :param offset: Optional, number of artists to skip from the beginning, for pagination.
        Ex. An offset of 5 means the top 5 artists will be skipped, defaults to 0
    :type offset: ``int``
    :param range: Optional, time interval for which statistics should be returned, possible values are
        :data:`~data.model.common_stat.ALLOWED_STATISTICS_RANGE`, defaults to ``all_time``
    :type range: ``str``
    :statuscode 200: Successful query, you have data!
    :statuscode 204: Statistics haven't been calculated, empty response will be returned
    :statuscode 400: Bad request, check ``response['error']`` for more details
    :resheader Content-Type: *application/json*
    """
    return _get_sitewide_stats("releases", "total_release_count")


@stats_api_bp.get("/sitewide/release-groups")
@crossdomain
@ratelimit()
def get_sitewide_release_group():
    """
    Get sitewide top release groups.

    A sample response from the endpoint may look like:

    .. code-block:: json

        {
            "payload": {
                "release_groups": [
                    {
                        "artist_mbids": [
                            "62162215-b023-4f0e-84bd-1e9412d5b32c",
                            "faf4cefb-036c-4c88-b93a-5b03dd0a0e6b",
                            "e07d9474-00ea-4460-ac27-88b46b3d976e"
                        ],
                        "artist_name": "All Time Low ft. Demi Lovato & blackbear",
                        "caa_id": 29179588350,
                        "caa_release_mbid": "ee65192d-31f3-437a-b170-9158d2172dbc",
                        "listen_count": 456,
                        "release_group_mbid": "326b4a29-dff5-4fab-87dc-efc1494001c6",
                        "release_group_name": "Monsters"
                    },
                    {
                        "artist_mbids": [
                            "c8b03190-306c-4120-bb0b-6f2ebfc06ea9"
                        ],
                        "artist_name": "The Weeknd",
                        "caa_id": 25720993837,
                        "caa_release_mbid": "19e4f6cc-ca0c-4897-8dfc-a36914b7f998",
                        "listen_count": 381,
                        "release_group_mbid": "78570bea-2a26-467c-a3db-c52723ceb394",
                        "release_group_name": "After Hours"
                    }
                ],
                "offset": 0,
                "count": 2,
                "total_release_group_count": 2,
                "range": "year",
                "last_updated": 1588494361,
                "from_ts": 1009823400,
                "to_ts": 1590029157
            }
        }

    .. note::
        - ``artist_mbids`` and ``release_mbid`` are optional fields and may not be present in all the responses

    :param count: Optional, number of artists to return for each time range,
        Default: :data:`~webserver.views.api.DEFAULT_ITEMS_PER_GET`
        Max: :data:`~webserver.views.api.MAX_ITEMS_PER_GET`
    :type count: ``int``
    :param offset: Optional, number of artists to skip from the beginning, for pagination.
        Ex. An offset of 5 means the top 5 artists will be skipped, defaults to 0
    :type offset: ``int``
    :param range: Optional, time interval for which statistics should be returned, possible values are
        :data:`~data.model.common_stat.ALLOWED_STATISTICS_RANGE`, defaults to ``all_time``
    :type range: ``str``
    :statuscode 200: Successful query, you have data!
    :statuscode 204: Statistics haven't been calculated, empty response will be returned
    :statuscode 400: Bad request, check ``response['error']`` for more details
    :resheader Content-Type: *application/json*
    """
    return _get_sitewide_stats("release_groups", "total_release_group_count")


@stats_api_bp.get("/sitewide/recordings")
@crossdomain
@ratelimit()
def get_sitewide_recording():
    """
    Get sitewide top recordings.

    A sample response from the endpoint may look like:

    .. code-block:: json

        {
            "payload": {
                "recordings": [
                    {
                        "artist_mbids": [],
                        "artist_name": "Ellie Goulding",
                        "listen_count": 25,
                        "recording_mbid": "0fe11cd3-0be4-467b-84fa-0bd524d45d74",
                        "release_mbid": "",
                        "release_name": "Delirium (Deluxe)",
                        "track_name": "Love Me Like You Do - From \\"Fifty Shades of Grey\\""
                    },
                    {
                        "artist_mbids": [],
                        "artist_name": "The Fray",
                        "listen_count": 23,
                        "recording_mbid": "0008ab49-a6ad-40b5-aa90-9d2779265c22",
                        "release_mbid": "",
                        "release_name": "How to Save a Life",
                        "track_name": "How to Save a Life"
                    }
                ],
                "offset": 0,
                "count": 2,
                "total_recording_count": 2,
                "range": "year",
                "last_updated": 1588494361,
                "from_ts": 1009823400,
                "to_ts": 1590029157
            }
        }

    .. note::
        - We only calculate the top 1000 all_time recordings
        - ``artist_mbids``, ``release_name``, ``release_mbid`` and ``recording_mbid`` are optional fields and
          may not be present in all the responses

    :param count: Optional, number of artists to return for each time range,
        Default: :data:`~webserver.views.api.DEFAULT_ITEMS_PER_GET`
        Max: :data:`~webserver.views.api.MAX_ITEMS_PER_GET`
    :type count: ``int``
    :param offset: Optional, number of artists to skip from the beginning, for pagination.
        Ex. An offset of 5 means the top 5 artists will be skipped, defaults to 0
    :type offset: ``int``
    :param range: Optional, time interval for which statistics should be returned, possible values are
        :data:`~data.model.common_stat.ALLOWED_STATISTICS_RANGE`, defaults to ``all_time``
    :type range: ``str``
    :statuscode 200: Successful query, you have data!
    :statuscode 204: Statistics haven't been calculated, empty response will be returned
    :statuscode 400: Bad request, check ``response['error']`` for more details
    :resheader Content-Type: *application/json*
    """
    return _get_sitewide_stats("recordings", "total_recording_count")


def _get_sitewide_stats(entity: str, count_key: str, entire_range: bool = False):
    stats_range = request.args.get("range", default="all_time")
    if not _is_valid_range(stats_range):
        raise APIBadRequest(f"Invalid range: {stats_range}")

    offset = get_non_negative_param("offset", default=0)
    count = get_non_negative_param("count", default=DEFAULT_ITEMS_PER_GET)

    stats = db_stats.get_sitewide_stats(entity, stats_range)
    if stats is None:
        raise APINoContent("")

    count = min(count, MAX_ITEMS_PER_GET)
    total_entity_count = stats["count"]

    if entire_range:
        entity_list = stats["data"]
    else:
        entity_list = stats["data"][offset:count + offset]

    return jsonify({
        "payload": {
            entity: entity_list,
            "range": stats_range,
            "offset": offset,
            "count": count,
            count_key: total_entity_count,
            "from_ts": stats["from_ts"],
            "to_ts": stats["to_ts"],
            "last_updated": stats["last_updated"]
        }
    })


@stats_api_bp.get("/sitewide/listening-activity")
@crossdomain
@ratelimit()
def get_sitewide_listening_activity():
    """
    Get the listening activity for entire site. The listening activity shows the number of listens
    the user has submitted over a period of time.

    A sample response from the endpoint may look like:

    .. code-block:: json

        {
            "payload": {
                "from_ts": 1587945600,
                "last_updated": 1592807084,
                "listening_activity": [
                    {
                        "from_ts": 1587945600,
                        "listen_count": 26,
                        "time_range": "Monday 27 April 2020",
                        "to_ts": 1588031999
                    },
                    {
                        "from_ts": 1588032000,
                        "listen_count": 57,
                        "time_range": "Tuesday 28 April 2020",
                        "to_ts": 1588118399
                    },
                    {
                        "from_ts": 1588118400,
                        "listen_count": 33,
                        "time_range": "Wednesday 29 April 2020",
                        "to_ts": 1588204799
                    }
                ],
                "to_ts": 1589155200,
                "range": "week"
            }
        }

    .. note::
        - The example above shows the data for three days only, however we calculate the statistics for
          the current time range and the previous time range. For example for weekly statistics the data
          is calculated for the current as well as the past week.

    :param range: Optional, time interval for which statistics should be returned, possible values are
        :data:`~data.model.common_stat.ALLOWED_STATISTICS_RANGE`, defaults to ``all_time``
    :type range: ``str``
    :statuscode 200: Successful query, you have data!
    :statuscode 204: Statistics for the user haven't been calculated, empty response will be returned
    :statuscode 400: Bad request, check ``response['error']`` for more details
    :resheader Content-Type: *application/json*
    """
    stats_range = request.args.get("range", default="all_time")
    if not _is_valid_range(stats_range):
        raise APIBadRequest(f"Invalid range: {stats_range}")

    stats = db_stats.get_sitewide_stats("listening_activity", stats_range)
    if stats is None:
        raise APINoContent('')

    return jsonify({
        "payload": {
            "listening_activity": stats["data"],
            "from_ts": stats["from_ts"],
            "to_ts": stats["to_ts"],
            "range": stats_range,
            "last_updated": stats["last_updated"]
        }
    })


@stats_api_bp.get("/sitewide/artist-activity")
@crossdomain
@ratelimit()
def get_sitewide_artist_activity():
    """
    Get the sitewide artist activity. The daily activity shows the number of listens
    submitted by the user for each hour of the day over a period of time. We assume that all listens are in UTC.

    A sample response from the endpoint may look like:

    .. code-block:: json

        {
            "payload": {
                "from_ts": 1587945600,
                "last_updated": 1592807084,
                "daily_activity": {
                    "Monday": [
                        {
                            "hour": 0
                            "listen_count": 26,
                        },
                        {
                            "hour": 1
                            "listen_count": 30,
                        },
                        {
                            "hour": 2
                            "listen_count": 4,
                        },
                        "..."
                    ],
                    "Tuesday": ["..."],
                    "..."
                },
                "stats_range": "all_time",
                "to_ts": 1589155200,
                "user_id": "ishaanshah"
            }
        }

    :param range: Optional, time interval for which statistics should be returned, possible values are
        :data:`~data.model.common_stat.ALLOWED_STATISTICS_RANGE`, defaults to ``all_time``
    :type range: ``str``
    :statuscode 200: Successful query, you have data!
    :statuscode 204: Statistics for the user haven't been calculated, empty response will be returned
    :statuscode 400: Bad request, check ``response['error']`` for more details
    :statuscode 404: User not found
    :resheader Content-Type: *application/json*

    """
    stats_range = request.args.get("range", default="all_time")
    if not _is_valid_range(stats_range):
        raise APIBadRequest(f"Invalid range: {stats_range}")
    
    stats = db_stats.get_sitewide_stats("release_groups", stats_range)
    if stats is None:
        raise APINoContent('')
    
    release_groups_list = stats["data"]
    result = _get_artist_activity(release_groups_list)
    return jsonify({"result": result})


<<<<<<< HEAD
@stats_api_bp.get("/sitewide/artist-evolution-activity")
@crossdomain
@ratelimit()
def get_sitewide_artist_evolution_activity():
=======
@stats_api_bp.get("/sitewide/era-activity")
@crossdomain
@ratelimit()
def get_sitewide_era_activity():
>>>>>>> 626f37f3
    stats_range = request.args.get("range", default="all_time")
    if not _is_valid_range(stats_range):
        raise APIBadRequest(f"Invalid range: {stats_range}")
    
<<<<<<< HEAD
    stats = db_stats.get_sitewide_stats("artist_evolution_activity", stats_range)
    if stats is None:
        raise APINoContent("")
    
    stats_unprocessed = stats["data"]
    transformed_data, offset_year = _transform_artist_evolution_activity_data(stats_unprocessed, stats_range)
    
    payload = {
        "artist_evolution_activity": transformed_data,
        "range": stats_range,
        "from_ts": stats["from_ts"],
        "to_ts": stats["to_ts"],
        "last_updated": stats["last_updated"]
    }
    if offset_year is not None:
        payload["offset_year"] = offset_year

    return jsonify({"payload": payload})
=======
    stats = db_stats.get_sitewide_stats("era_activity", stats_range)
    if stats is None:
        raise APINoContent("")
        
    return jsonify({
        "payload": {
            "era_activity": stats["data"],
            "from_ts": stats["from_ts"],
            "to_ts": stats["to_ts"],
            "range": stats_range,
            "last_updated": stats["last_updated"],
        }
    })
>>>>>>> 626f37f3


@stats_api_bp.get("/sitewide/artist-map")
@crossdomain
@ratelimit()
def get_sitewide_artist_map():
    """
    Get the sitewide artist map. The artist map shows the number of artists listened to by users
    from different countries of the world.

    A sample response from the endpoint may look like:

    .. code-block:: json

        {
            "payload": {
                "from_ts": 1587945600,
                "last_updated": 1592807084,
                "artist_map": [
                    {
                        "country": "USA",
                        "artist_count": 34
                    },
                    {
                        "country": "GBR",
                        "artist_count": 69
                    },
                    {
                        "country": "IND",
                        "artist_count": 32
                    }
                ],
                "stats_range": "all_time"
                "to_ts": 1589155200,
            }
        }

    :param range: Optional, time interval for which statistics should be returned, possible values are
        :data:`~data.model.common_stat.ALLOWED_STATISTICS_RANGE`, defaults to ``all_time``
    :type range: ``str``
    :statuscode 200: Successful query, you have data!
    :statuscode 204: Statistics for the user haven't been calculated, empty response will be returned
    :statuscode 400: Bad request, check ``response['error']`` for more details
    :statuscode 404: User not found
    :resheader Content-Type: *application/json*

    """
    stats_range = request.args.get("range", default="all_time")
    if not _is_valid_range(stats_range):
        raise APIBadRequest(f"Invalid range: {stats_range}")

    stats = db_stats.get_sitewide_stats("artist_map", stats_range)
    if stats is None:
        raise APINoContent("")

    return jsonify({
        "payload": {
            "artist_map": stats["data"],
            "from_ts": stats["from_ts"],
            "to_ts": stats["to_ts"],
            "last_updated": stats["last_updated"],
            "stats_range": stats_range
        }
    })


@stats_api_bp.get("/user/<user_name>/year-in-music")
@stats_api_bp.get("/user/<user_name>/year-in-music/<int:year>")
@crossdomain
def year_in_music(user_name: str, year: int = 2024):
    """ Get data for year in music stuff """
    if year != 2021 and year != 2022 and year != 2023 and year != 2024:
        raise APINotFound(f"Cannot find Year in Music report for year: {year}")

    user = db_user.get_by_mb_id(db_conn, user_name)
    if user is None:
        raise APINotFound(f"Cannot find user: {user_name}")

    return jsonify({
        "payload": {
            "user_name": user_name,
            "data": db_year_in_music.get(user["id"], year) or {}
        }
    })


def _process_user_entity(stats: StatApi[EntityRecord], offset: int, count: int, entire_range: bool) -> Tuple[list[dict], int]:
    """ Process the statistics data according to query params

        Args:
            stats: the dictionary containing statistic data
            offset: number of entities to skip from the beginning
            count: number of entities to return

        Returns:
            entity_list, total_entity_count: a tuple of a list and integer
                containing the entities processed according to the query params and
                total number of entities respectively
    """

    count = min(count, MAX_ITEMS_PER_GET)
    count = count + offset
    total_entity_count = stats.count
    if entire_range:
        entity_list = [x.dict() for x in stats.data.__root__]
    else:
        entity_list = [x.dict() for x in stats.data.__root__[offset:count]]

    return entity_list, total_entity_count


def _validate_stats_user_params(user_name) -> Tuple[Dict, str]:
    """ Validate and return the user and common stats params """
    user = db_user.get_by_mb_id(db_conn, user_name)
    if user is None:
        raise APINotFound(f"Cannot find user: {user_name}")

    stats_range = request.args.get("range", default="all_time")
    if not _is_valid_range(stats_range):
        raise APIBadRequest(f"Invalid range: {stats_range}")
    return user, stats_range


def _is_valid_range(stats_range: str) -> bool:
    """ Check if the provided stats time range is valid

    Args:
        stats_range: the range to validate

    Returns:
        result: True if given range is valid
    """
    return stats_range in StatisticsRange.__members__<|MERGE_RESOLUTION|>--- conflicted
+++ resolved
@@ -13,11 +13,8 @@
 from data.model.user_genre_activity import GenreActivityRecord
 from data.model.user_entity import EntityRecord
 from data.model.user_listening_activity import ListeningActivityRecord
-<<<<<<< HEAD
+from data.model.user_era_activity import EraActivityRecord
 from data.model.user_artist_evolution_activity import ArtistEvolutionActivityRecord
-=======
-from data.model.user_era_activity import EraActivityRecord
->>>>>>> 626f37f3
 from listenbrainz.db import year_in_music as db_year_in_music
 from listenbrainz.db.metadata import get_metadata_for_artist
 from listenbrainz.webserver import db_conn, ts_conn
@@ -620,32 +617,32 @@
 def _transform_artist_evolution_activity_data(raw_data, stats_range):
     if not raw_data:
         return [], None
-    
+
     # Group data by time_unit
     grouped_by_time = {}
     for item in raw_data:
         time_unit = str(item['time_unit'])
         artist_name = item['artist_name']
         listen_count = item['listen_count']
-        
+
         if time_unit not in grouped_by_time:
             grouped_by_time[time_unit] = {}
-        
+
         grouped_by_time[time_unit][artist_name] = listen_count
     # Calculate total listens per artist across all time units
     artist_totals = {}
     for item in raw_data:
         artist_name = item['artist_name']
         listen_count = item['listen_count']
-        
+
         if artist_name not in artist_totals:
             artist_totals[artist_name] = 0
         artist_totals[artist_name] += listen_count
-    
+
     # Get top 5 artists by total listens
     top_artists = sorted(artist_totals.items(), key=lambda x: x[1], reverse=True)[:5]
     top_artist_names = [artist[0] for artist in top_artists]
-    
+
     # Get all possible time units based on stats range
     def get_all_time_units_and_offset(stats_range):
         if 'week' in stats_range:
@@ -658,7 +655,7 @@
         else:  # all_time
             from datetime import datetime
             current_year = datetime.now().year
-            
+
             # Get years with non-zero counts
             years_with_data = []
             for item in raw_data:
@@ -673,21 +670,21 @@
             first_year_with_data = min(years_with_data)
             offset_year = first_year_with_data - 1
             all_years = list(range(offset_year, current_year + 1))
-            
+
             return sorted(all_years), offset_year
 
     all_time_units, offset_year = get_all_time_units_and_offset(stats_range)
-    
+
     result = []
     for time_unit in all_time_units:
         time_data = grouped_by_time.get(str(time_unit), {})
         result_item = {"id": str(time_unit)}
-        
+
         for artist in top_artist_names:
             result_item[artist] = time_data.get(artist, 0)
-        
+
         result.append(result_item)
-    
+
     return result, offset_year
 
 
@@ -1459,29 +1456,44 @@
     return jsonify({"result": result})
 
 
-<<<<<<< HEAD
-@stats_api_bp.get("/sitewide/artist-evolution-activity")
-@crossdomain
-@ratelimit()
-def get_sitewide_artist_evolution_activity():
-=======
 @stats_api_bp.get("/sitewide/era-activity")
 @crossdomain
 @ratelimit()
 def get_sitewide_era_activity():
->>>>>>> 626f37f3
     stats_range = request.args.get("range", default="all_time")
     if not _is_valid_range(stats_range):
         raise APIBadRequest(f"Invalid range: {stats_range}")
-    
-<<<<<<< HEAD
+
+    stats = db_stats.get_sitewide_stats("era_activity", stats_range)
+    if stats is None:
+        raise APINoContent("")
+
+    return jsonify({
+        "payload": {
+            "era_activity": stats["data"],
+            "from_ts": stats["from_ts"],
+            "to_ts": stats["to_ts"],
+            "range": stats_range,
+            "last_updated": stats["last_updated"],
+        }
+    })
+
+
+@stats_api_bp.get("/sitewide/artist-evolution-activity")
+@crossdomain
+@ratelimit()
+def get_sitewide_artist_evolution_activity():
+    stats_range = request.args.get("range", default="all_time")
+    if not _is_valid_range(stats_range):
+        raise APIBadRequest(f"Invalid range: {stats_range}")
+
     stats = db_stats.get_sitewide_stats("artist_evolution_activity", stats_range)
     if stats is None:
         raise APINoContent("")
-    
+
     stats_unprocessed = stats["data"]
     transformed_data, offset_year = _transform_artist_evolution_activity_data(stats_unprocessed, stats_range)
-    
+
     payload = {
         "artist_evolution_activity": transformed_data,
         "range": stats_range,
@@ -1493,21 +1505,6 @@
         payload["offset_year"] = offset_year
 
     return jsonify({"payload": payload})
-=======
-    stats = db_stats.get_sitewide_stats("era_activity", stats_range)
-    if stats is None:
-        raise APINoContent("")
-        
-    return jsonify({
-        "payload": {
-            "era_activity": stats["data"],
-            "from_ts": stats["from_ts"],
-            "to_ts": stats["to_ts"],
-            "range": stats_range,
-            "last_updated": stats["last_updated"],
-        }
-    })
->>>>>>> 626f37f3
 
 
 @stats_api_bp.get("/sitewide/artist-map")
