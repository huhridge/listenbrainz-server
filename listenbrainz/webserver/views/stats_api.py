import calendar
import heapq
from typing import Dict, Tuple, Optional

from brainzutils.ratelimit import ratelimit
from flask import Blueprint, jsonify, request

import listenbrainz.db.stats as db_stats
import listenbrainz.db.user as db_user
from data.model.common_stat import StatApi, StatisticsRange
from data.model.user_artist_map import UserArtistMapRecord
from data.model.user_daily_activity import DailyActivityRecord
from data.model.user_genre_activity import GenreActivityRecord
from data.model.user_entity import EntityRecord
from data.model.user_listening_activity import ListeningActivityRecord
from data.model.user_era_activity import EraActivityRecord
from data.model.user_artist_evolution_activity import ArtistEvolutionActivityRecord
from listenbrainz.db import year_in_music as db_year_in_music
from listenbrainz.db.metadata import get_metadata_for_artist
from listenbrainz.webserver import db_conn, ts_conn
from listenbrainz.webserver.decorators import crossdomain
from listenbrainz.webserver.errors import (APIBadRequest,
                                           APINoContent, APINotFound)
from listenbrainz.webserver.models import ArtistActivityArtistEntry, ArtistActivityReleaseGroupData
from listenbrainz.webserver.views.api_tools import (DEFAULT_ITEMS_PER_GET,
                                                    MAX_ITEMS_PER_GET,
                                                    get_non_negative_param, is_valid_uuid)

stats_api_bp = Blueprint('stats_api_v1', __name__)


@stats_api_bp.get("/user/<user_name>/artists")
@crossdomain
@ratelimit()
def get_artist(user_name):
    """
    Get top artists for user ``user_name``.


    A sample response from the endpoint may look like:

    .. code-block:: json

        {
            "payload": {
                "artists": [
                    {
                       "artist_mbids": ["93e6118e-7fa8-49f6-9e02-699a1ebce105"],
                       "artist_name": "The Local train",
                       "listen_count": 385
                    },
                    {
                       "artist_mbids": ["ae9ed5e2-4caf-4b3d-9cb3-2ad626b91714"],
                       "artist_name": "Lenka",
                       "listen_count": 333
                    },
                    {
                       "artist_mbids": ["cc197bad-dc9c-440d-a5b5-d52ba2e14234"],
                       "artist_name": "Coldplay",
                       "listen_count": 321
                    }
                ],
                "count": 3,
                "total_artist_count": 175,
                "range": "all_time",
                "last_updated": 1588494361,
                "user_id": "John Doe",
                "from_ts": 1009823400,
                "to_ts": 1590029157
            }
        }

    .. note::
        ``artist_mbids`` is an optional field and may not be present in all the responses


    :param count: Optional, number of artists to return, Default: :data:`~webserver.views.api.DEFAULT_ITEMS_PER_GET`
        Max: :data:`~webserver.views.api.MAX_ITEMS_PER_GET`
    :type count: ``int``
    :param offset: Optional, number of artists to skip from the beginning, for pagination.
        Ex. An offset of 5 means the top 5 artists will be skipped, defaults to 0
    :type offset: ``int``
    :param range: Optional, time interval for which statistics should be returned, possible values are
        :data:`~data.model.common_stat.ALLOWED_STATISTICS_RANGE`, defaults to ``all_time``
    :type range: ``str``
    :statuscode 200: Successful query, you have data!
    :statuscode 204: Statistics for the user haven't been calculated, empty response will be returned
    :statuscode 400: Bad request, check ``response['error']`` for more details
    :statuscode 404: User not found
    :resheader Content-Type: *application/json*
    """
    return _get_entity_stats(user_name, "artists", "total_artist_count")


@stats_api_bp.get("/user/<user_name>/releases")
@crossdomain
@ratelimit()
def get_release(user_name):
    """
    Get top releases for user ``user_name``.

    A sample response from the endpoint may look like:

    .. code-block:: json

        {
            "payload": {
                "releases": [
                    {
                        "artist_mbids": [],
                        "artist_name": "Coldplay",
                        "listen_count": 26,
                        "release_mbid": "",
                        "release_name": "Live in Buenos Aires"
                    },
                    {
                        "artist_mbids": [],
                        "artist_name": "Ellie Goulding",
                        "listen_count": 25,
                        "release_mbid": "",
                        "release_name": "Delirium (Deluxe)"
                    },
                    {
                        "artist_mbids": [],
                        "artist_name": "The Fray",
                        "listen_count": 25,
                        "release_mbid": "",
                        "release_name": "How to Save a Life"
                    },
                ],
                "count": 3,
                "total_release_count": 175,
                "range": "all_time",
                "last_updated": 1588494361,
                "user_id": "John Doe",
                "from_ts": 1009823400,
                "to_ts": 1590029157
            }
        }

    .. note::

        ``artist_mbids`` and ``release_mbid`` are optional fields and may not be present in all the responses

    :param count: Optional, number of releases to return, Default: :data:`~webserver.views.api.DEFAULT_ITEMS_PER_GET`
        Max: :data:`~webserver.views.api.MAX_ITEMS_PER_GET`
    :type count: ``int``
    :param offset: Optional, number of releases to skip from the beginning, for pagination.
        Ex. An offset of 5 means the top 5 releases will be skipped, defaults to 0
    :type offset: ``int``
    :param range: Optional, time interval for which statistics should be returned, possible values are
        :data:`~data.model.common_stat.ALLOWED_STATISTICS_RANGE`, defaults to ``all_time``
    :type range: ``str``
    :statuscode 200: Successful query, you have data!
    :statuscode 204: Statistics for the user haven't been calculated, empty response will be returned
    :statuscode 400: Bad request, check ``response['error']`` for more details
    :statuscode 404: User not found
    :resheader Content-Type: *application/json*
    """
    return _get_entity_stats(user_name, "releases", "total_release_count")


@stats_api_bp.get("/user/<user_name>/release-groups")
@crossdomain
@ratelimit()
def get_release_group(user_name):
    """
    Get top release groups for user ``user_name``.

    A sample response from the endpoint may look like:

    .. code-block:: json

        {
            "payload": {
                "release_groups": [
                    {
                        "artist_mbids": [
                            "62162215-b023-4f0e-84bd-1e9412d5b32c",
                            "faf4cefb-036c-4c88-b93a-5b03dd0a0e6b",
                            "e07d9474-00ea-4460-ac27-88b46b3d976e"
                        ],
                        "artist_name": "All Time Low ft. Demi Lovato & blackbear",
                        "caa_id": 29179588350,
                        "caa_release_mbid": "ee65192d-31f3-437a-b170-9158d2172dbc",
                        "listen_count": 456,
                        "release_group_mbid": "326b4a29-dff5-4fab-87dc-efc1494001c6",
                        "release_group_name": "Monsters"
                    },
                    {
                        "artist_mbids": [
                            "c8b03190-306c-4120-bb0b-6f2ebfc06ea9"
                        ],
                        "artist_name": "The Weeknd",
                        "caa_id": 25720993837,
                        "caa_release_mbid": "19e4f6cc-ca0c-4897-8dfc-a36914b7f998",
                        "listen_count": 381,
                        "release_group_mbid": "78570bea-2a26-467c-a3db-c52723ceb394",
                        "release_group_name": "After Hours"
                    }
                ],
                "count": 2,
                "total_release_group_count": 175,
                "range": "all_time",
                "last_updated": 1588494361,
                "user_id": "John Doe",
                "from_ts": 1009823400,
                "to_ts": 1590029157
            }
        }

    .. note::

        ``artist_mbids`` and ``release_group_mbid`` are optional fields and may not be present in all the responses

    :param count: Optional, number of releases to return, Default: :data:`~webserver.views.api.DEFAULT_ITEMS_PER_GET`
        Max: :data:`~webserver.views.api.MAX_ITEMS_PER_GET`
    :type count: ``int``
    :param offset: Optional, number of releases to skip from the beginning, for pagination.
        Ex. An offset of 5 means the top 5 releases will be skipped, defaults to 0
    :type offset: ``int``
    :param range: Optional, time interval for which statistics should be returned, possible values are
        :data:`~data.model.common_stat.ALLOWED_STATISTICS_RANGE`, defaults to ``all_time``
    :type range: ``str``
    :statuscode 200: Successful query, you have data!
    :statuscode 204: Statistics for the user haven't been calculated, empty response will be returned
    :statuscode 400: Bad request, check ``response['error']`` for more details
    :statuscode 404: User not found
    :resheader Content-Type: *application/json*
    """
    return _get_entity_stats(user_name, "release_groups", "total_release_group_count")


@stats_api_bp.get("/user/<user_name>/recordings")
@crossdomain
@ratelimit()
def get_recording(user_name):
    """
    Get top recordings for user ``user_name``.

    A sample response from the endpoint may look like:

    .. code-block:: json

        {
            "payload": {
                "recordings": [
                    {
                        "artist_mbids": [],
                        "artist_name": "Ellie Goulding",
                        "listen_count": 25,
                        "recording_mbid": "0fe11cd3-0be4-467b-84fa-0bd524d45d74",
                        "release_mbid": "",
                        "release_name": "Delirium (Deluxe)",
                        "track_name": "Love Me Like You Do - From \\"Fifty Shades of Grey\\""
                    },
                    {
                        "artist_mbids": [],
                        "artist_name": "The Fray",
                        "listen_count": 23,
                        "recording_mbid": "0008ab49-a6ad-40b5-aa90-9d2779265c22",
                        "release_mbid": "",
                        "release_name": "How to Save a Life",
                        "track_name": "How to Save a Life"
                    }
                ],
                "count": 2,
                "total_recording_count": 175,
                "range": "all_time",
                "last_updated": 1588494361,
                "user_id": "John Doe",
                "from_ts": 1009823400,
                "to_ts": 1590029157
            }
        }

    .. note::

        - We only calculate the top 1000 all_time recordings
        - ``artist_mbids``, ``release_name``, ``release_mbid`` and ``recording_mbid`` are optional fields
          and may not be present in all the responses

    :param count: Optional, number of recordings to return, Default: :data:`~webserver.views.api.DEFAULT_ITEMS_PER_GET`
        Max: :data:`~webserver.views.api.MAX_ITEMS_PER_GET`
    :type count: ``int``
    :param offset: Optional, number of recordings to skip from the beginning, for pagination.
        Ex. An offset of 5 means the top 5 recordings will be skipped, defaults to 0
    :type offset: ``int``
    :param range: Optional, time interval for which statistics should be returned, possible values are
        :data:`~data.model.common_stat.ALLOWED_STATISTICS_RANGE`, defaults to ``all_time``
    :type range: ``str``
    :statuscode 200: Successful query, you have data!
    :statuscode 204: Statistics for the user haven't been calculated, empty response will be returned
    :statuscode 400: Bad request, check ``response['error']`` for more details
    :statuscode 404: User not found
    :resheader Content-Type: *application/json*
    """
    return _get_entity_stats(user_name, "recordings", "total_recording_count")


def _get_entity_stats(user_name: str, entity: str, count_key: str, entire_range: bool = False):
    user, stats_range = _validate_stats_user_params(user_name)

    offset = get_non_negative_param("offset", default=0)
    count = get_non_negative_param("count", default=DEFAULT_ITEMS_PER_GET)

    stats = db_stats.get(user["id"], entity, stats_range, EntityRecord)
    if stats is None:
        raise APINoContent('')

    entity_list, total_entity_count = _process_user_entity(stats, offset, count, entire_range)
    return jsonify({"payload": {
        "user_id": user_name,
        entity: entity_list,
        "count": len(entity_list),
        count_key: total_entity_count,
        "offset": offset,
        "range": stats_range,
        "from_ts": stats.from_ts,
        "to_ts": stats.to_ts,
        "last_updated": stats.last_updated,
    }})


def get_entity_stats_last_updated(user_name: str, entity: str, count_key: str):
    user, stats_range = _validate_stats_user_params(user_name)
    stats = db_stats.get(user["id"], entity, stats_range, EntityRecord)
    if stats is None:
        return None
    return stats.last_updated


@stats_api_bp.get("/user/<user_name>/listening-activity")
@crossdomain
@ratelimit()
def get_listening_activity(user_name: str):
    """
    Get the listening activity for user ``user_name``. The listening activity shows the number of listens
    the user has submitted over a period of time.

    A sample response from the endpoint may look like:

    .. code-block:: json

        {
            "payload": {
                "from_ts": 1587945600,
                "last_updated": 1592807084,
                "listening_activity": [
                    {
                        "from_ts": 1587945600,
                        "listen_count": 26,
                        "time_range": "Monday 27 April 2020",
                        "to_ts": 1588031999
                    },
                    {
                        "from_ts": 1588032000,
                        "listen_count": 57,
                        "time_range": "Tuesday 28 April 2020",
                        "to_ts": 1588118399
                    },
                    {
                        "from_ts": 1588118400,
                        "listen_count": 33,
                        "time_range": "Wednesday 29 April 2020",
                        "to_ts": 1588204799
                    },
                "to_ts": 1589155200,
                "user_id": "ishaanshah"
            }
        }

    .. note::

        - The example above shows the data for three days only, however we calculate the statistics for
          the current time range and the previous time range. For example for weekly statistics the data
          is calculated for the current as well as the past week.
        - For ``all_time`` listening activity statistics we only return the years which have more than
          zero listens.

    :param range: Optional, time interval for which statistics should be returned, possible values are
        :data:`~data.model.common_stat.ALLOWED_STATISTICS_RANGE`, defaults to ``all_time``
    :type range: ``str``
    :statuscode 200: Successful query, you have data!
    :statuscode 204: Statistics for the user haven't been calculated, empty response will be returned
    :statuscode 400: Bad request, check ``response['error']`` for more details
    :statuscode 404: User not found
    :resheader Content-Type: *application/json*

    """
    user, stats_range = _validate_stats_user_params(user_name)

    stats = db_stats.get(user["id"], "listening_activity", stats_range, ListeningActivityRecord)
    if stats is None:
        raise APINoContent('')

    listening_activity = [x.dict() for x in stats.data.__root__]
    return jsonify({"payload": {
        "user_id": user_name,
        "listening_activity": listening_activity,
        "from_ts": stats.from_ts,
        "to_ts": stats.to_ts,
        "range": stats_range,
        "last_updated": stats.last_updated
    }})


def _build_artist_activity_entries(
    result: Dict[str, ArtistActivityArtistEntry],
    artist_name: str,
    artist_mbid: Optional[str],
    release_group: ArtistActivityReleaseGroupData
) -> None:
    listen_count = release_group["listen_count"]
    release_group_name = release_group["release_group_name"]
    release_group_mbid = release_group.get("release_group_mbid")

    artist_key = artist_mbid if artist_mbid else artist_name
    release_group_key = release_group_mbid if release_group_mbid else release_group_name

    if artist_key in result:
        artist_entry = result[artist_key]
        artist_entry["listen_count"] += listen_count
    else:
        artist_entry = {
            "name": artist_name,
            "artist_mbid": artist_mbid,
            "listen_count": listen_count,
            "albums": {}
        }
        result[artist_key] = artist_entry

    if release_group_key in artist_entry["albums"]:
        artist_entry["albums"][release_group_key]["listen_count"] += listen_count
    else:
        artist_entry["albums"][release_group_key] = {
            "name": release_group_name,
            "listen_count": listen_count,
            "release_group_mbid": release_group_mbid,
        }


def _get_artist_activity(release_groups_list):
    result: dict = {}
    for release_group in release_groups_list:
        if artists := release_group.get("artists"):
            for artist in artists:
                artist_name = artist["artist_credit_name"]
                artist_mbid = artist["artist_mbid"]
                _build_artist_activity_entries(result, artist_name, artist_mbid, release_group)
        else:
            _build_artist_activity_entries(result, release_group["artist_name"], None, release_group)

    for item in result.values():
        item["albums"] = list(item["albums"].values())

    top_results = heapq.nlargest(15, result.values(), key=lambda x: x["listen_count"])

    artist_mbids = [x["artist_mbid"] for x in top_results if x["artist_mbid"] is not None]
    if artist_mbids:
        metadata = get_metadata_for_artist(ts_conn, artist_mbids)
        # replace credited artist name on release group with artist name where possible
        artist_mbid_name_map: dict[str, str] = {
            str(item.artist_mbid): item.artist_data["name"]
            for item in metadata
        }
        for result in top_results:
            artist_mbid = result["artist_mbid"]
            if artist_mbid in artist_mbid_name_map:
                result["artist_name"] = artist_mbid_name_map[artist_mbid]

    return top_results


@stats_api_bp.get("/user/<user_name>/artist-activity")
@crossdomain
@ratelimit()
def get_artist_activity(user_name: str):
    """
    Get the artist activity for user ``user_name``. The artist activity shows the total number of listens
    for each artist along with their albums and corresponding listen counts.

    A sample response from the endpoint may look like:

    .. code-block:: json

        {
            "result": [
                {
                    "name": "Radiohead",
                    "listen_count": 120,
                    "albums": [
                        {"name": "OK Computer", "listen_count": 45},
                        {"name": "In Rainbows", "listen_count": 75}
                    ]
                },
                {
                    "name": "The Beatles",
                    "listen_count": 95,
                    "albums": [
                        {"name": "Abbey Road", "listen_count": 60},
                        {"name": "Revolver", "listen_count": 35}
                    ]
                }
            ]
        }

    .. note::

        - The example above shows artist activity data with two artists and their respective albums.
        - The statistics are aggregated based on the number of listens recorded for each artist and their albums.

    :statuscode 200: Successful query, you have data!
    :statuscode 204: Statistics for the user haven't been calculated, empty response will be returned
    :statuscode 400: Bad request, check ``response['error']`` for more details
    :statuscode 404: User not found
    :resheader Content-Type: *application/json*
    """
    user, stats_range = _validate_stats_user_params(user_name)
    offset = get_non_negative_param("offset", default=0)
    count = get_non_negative_param("count", default=DEFAULT_ITEMS_PER_GET)
    stats = db_stats.get(user["id"], "release_groups", stats_range, EntityRecord)
    if stats is None:
        raise APINoContent('')

    release_groups_list, _ = _process_user_entity(stats, offset, count, entire_range=True)
    result = _get_artist_activity(release_groups_list)
    return jsonify({"result": result})


@stats_api_bp.get("/user/<user_name>/era-activity")
@crossdomain
@ratelimit()
def get_era_activity(user_name: str):
    user, stats_range = _validate_stats_user_params(user_name)
    offset = get_non_negative_param("offset", default=0)
    count = get_non_negative_param("count", default=DEFAULT_ITEMS_PER_GET)
    stats = db_stats.get(user["id"], "era_activity", stats_range, EraActivityRecord)
    if stats is None:
        raise APINoContent('')

    era_activity_list, _ = _process_user_entity(stats, offset, count, entire_range=True)

    return jsonify({"payload": {
        "user_id": user_name,
        "era_activity": era_activity_list,
        "from_ts": stats.from_ts,
        "to_ts": stats.to_ts,
        "range": stats_range,
        "last_updated": stats.last_updated,
    }})

@stats_api_bp.get("/user/<user_name>/genre-activity")
@crossdomain
@ratelimit()
def get_genre_activity(user_name: str):
    """
    Get the genre activity for user ``user_name``. The genre activity shows the total number of listens
    for each genre broken down by hour of the day.

    A sample response from the endpoint may look like:

    .. code-block:: json

        {
            "result": [
                {
                    "genre": "alternative dance",
                    "hour": 14,
                    "listen_count": 3
                },
                {
                    "genre": "alternative punk",
                    "hour": 11,
                    "listen_count": 6
                },
                {
                    "genre": "alternative rock",
                    "hour": 11,
                    "listen_count": 8
                },
                {
                    "genre": "electronic",
                    "hour": 10,
                    "listen_count": 13
                },
                {
                    "genre": "rock",
                    "hour": 11,
                    "listen_count": 16
                }
            ]
        }

    .. note::

        - The example above shows genre activity data with listening patterns across different hours.
        - Each entry represents the number of times a genre was listened to during a specific hour of the day.
        - Hours are in 24-hour format (0-23).
        - The statistics help identify when users prefer to listen to different genres throughout the day.

    :statuscode 200: Successful query, you have data!
    :statuscode 204: Statistics for the user haven't been calculated, empty response will be returned
    :statuscode 400: Bad request, check ``response['error']`` for more details
    :statuscode 404: User not found
    :resheader Content-Type: *application/json*
    """
    user, stats_range = _validate_stats_user_params(user_name)
    stats = db_stats.get(user['id'], "genre_activity", stats_range, GenreActivityRecord)
    if stats is None:
        raise APINoContent('')
    
    genre_activity = [x.dict() for x in stats.data.__root__]
    return jsonify({"result": genre_activity})


def _transform_artist_evolution_activity_data(raw_data, stats_range):
    if not raw_data:
        return [], None

    # Group data by time_unit
    grouped_by_time = {}
    for item in raw_data:
        time_unit = str(item['time_unit'])
        artist_name = item['artist_name']
        listen_count = item['listen_count']

        if time_unit not in grouped_by_time:
            grouped_by_time[time_unit] = {}

        grouped_by_time[time_unit][artist_name] = listen_count
    # Calculate total listens per artist across all time units
    artist_totals = {}
    for item in raw_data:
        artist_name = item['artist_name']
        listen_count = item['listen_count']

        if artist_name not in artist_totals:
            artist_totals[artist_name] = 0
        artist_totals[artist_name] += listen_count

    # Get top 5 artists by total listens
    top_artists = sorted(artist_totals.items(), key=lambda x: x[1], reverse=True)[:5]
    top_artist_names = [artist[0] for artist in top_artists]

    # Get all possible time units based on stats range
    def get_all_time_units_and_offset(stats_range):
        if 'week' in stats_range:
            return ['Monday', 'Tuesday', 'Wednesday', 'Thursday', 'Friday', 'Saturday', 'Sunday'], None
        elif 'month' in stats_range:
            return [str(i) for i in range(1, 32)], None  # Days 1-31
        elif 'year' in stats_range:
            return ['January', 'February', 'March', 'April', 'May', 'June',
                   'July', 'August', 'September', 'October', 'November', 'December'], None
        else:  # all_time
            from datetime import datetime
            current_year = datetime.now().year

            # Get years with non-zero counts
            years_with_data = []
            for item in raw_data:
                try:
                    year = int(item['time_unit'])
                    if item['listen_count'] > 0:
                        years_with_data.append(year)
                except (ValueError, TypeError):
                    continue
            if not years_with_data:
                return [], None
            first_year_with_data = min(years_with_data)
            offset_year = first_year_with_data - 1
            all_years = list(range(offset_year, current_year + 1))

            return sorted(all_years), offset_year

    all_time_units, offset_year = get_all_time_units_and_offset(stats_range)

    result = []
    for time_unit in all_time_units:
        time_data = grouped_by_time.get(str(time_unit), {})
        result_item = {"id": str(time_unit)}

        for artist in top_artist_names:
            result_item[artist] = time_data.get(artist, 0)

        result.append(result_item)

    return result, offset_year


@stats_api_bp.get("/user/<user_name>/artist-evolution-activity")
@crossdomain
@ratelimit()
def get_artist_evolution_activity(user_name: str):
    """
    Get the artist evolution activity for a specific user. Over the selected time range, this
    returns raw rows of listen counts per artist per time unit (e.g., weekday, day-of-month,
    month, or year). The structure mirrors the sitewide endpoint.

    A sample response may look like:

    .. code-block:: json

        {
          "payload": {
            "artist_evolution_activity": [
              { "time_unit": "Monday",    "artist_mbid": "mbid_taylor",  "artist_name": "Taylor Swift", "listen_count": 120 },
              { "time_unit": "Monday",    "artist_mbid": "mbid_drake",   "artist_name": "Drake",        "listen_count": 80  },
              { "time_unit": "Sunday",    "artist_mbid": "mbid_weeknd",  "artist_name": "The Weeknd",   "listen_count": 400 }
            ],
            "range": "week",
            "from_ts": 1609459200,
            "to_ts": 1640995200,
            "last_updated": 1640995200,
            "user_id": "foobar"
          }
        }

    .. note::
        - ``time_unit`` depends on the stats range:
            * ``week``  → weekday names (Monday..Sunday)
            * ``month`` → day numbers as strings ("1".."31")
            * ``year``  → month names (January..December)
            * ``all_time`` → calendar years as strings ("2019", "2020", ...)
        - ``artist_mbid`` may be null/omitted if unavailable.

    :param range: Optional stats range (see :data:`~data.model.common_stat.ALLOWED_STATISTICS_RANGE`),
                  defaults to ``all_time``.
    :type range: ``str``
    :statuscode 200: Successful query.
    :statuscode 204: Statistics not available.
    :statuscode 400: Bad request.
    :statuscode 404: User not found.
    :resheader Content-Type: *application/json*
    """
    user, stats_range = _validate_stats_user_params(user_name)
    stats = db_stats.get(user['id'], "artist_evolution_activity", stats_range, ArtistEvolutionActivityRecord)
    if stats is None:
        raise APINoContent('')

    stats_unprocessed = [x.dict() for x in stats.data.__root__]

    return jsonify({
        "payload": {
            "user_id": user_name,
            "artist_evolution_activity": stats_unprocessed,
            "range": stats_range,
            "from_ts": stats.from_ts,
            "to_ts": stats.to_ts,
            "last_updated": stats.last_updated
        }
    })


@stats_api_bp.get("/user/<user_name>/daily-activity")
@crossdomain
@ratelimit()
def get_daily_activity(user_name: str):
    """
    Get the daily activity for user ``user_name``. The daily activity shows the number of listens
    submitted by the user for each hour of the day over a period of time. We assume that all listens are in UTC.

    A sample response from the endpoint may look like:

    .. code-block:: json

        {
            "payload": {
                "from_ts": 1587945600,
                "last_updated": 1592807084,
                "daily_activity": {
                    "Monday": [
                        {
                            "hour": 0
                            "listen_count": 26,
                        },
                        {
                            "hour": 1
                            "listen_count": 30,
                        },
                        {
                            "hour": 2
                            "listen_count": 4,
                        },
                        "..."
                    ],
                    "Tuesday": ["..."],
                    "..."
                },
                "stats_range": "all_time",
                "to_ts": 1589155200,
                "user_id": "ishaanshah"
            }
        }

    :param range: Optional, time interval for which statistics should be returned, possible values are
        :data:`~data.model.common_stat.ALLOWED_STATISTICS_RANGE`, defaults to ``all_time``
    :type range: ``str``
    :statuscode 200: Successful query, you have data!
    :statuscode 204: Statistics for the user haven't been calculated, empty response will be returned
    :statuscode 400: Bad request, check ``response['error']`` for more details
    :statuscode 404: User not found
    :resheader Content-Type: *application/json*

    """
    user, stats_range = _validate_stats_user_params(user_name)

    stats = db_stats.get(user['id'], "daily_activity", stats_range, DailyActivityRecord)
    if stats is None:
        raise APINoContent('')

    daily_activity_unprocessed = [x.dict() for x in stats.data.__root__]
    daily_activity = {calendar.day_name[day]: [{"hour": hour, "listen_count": 0} for hour in range(0, 24)] for day in
                      range(0, 7)}

    for day, day_data in daily_activity.items():
        for hour_data in day_data:
            hour = hour_data["hour"]

            for entry in daily_activity_unprocessed:
                if entry["hour"] == hour and entry["day"] == day:
                    hour_data["listen_count"] = entry["listen_count"]
                    break
            else:
                hour_data["listen_count"] = 0

    return jsonify({"payload": {
        "user_id": user_name,
        "daily_activity": daily_activity,
        "from_ts": stats.from_ts,
        "to_ts": stats.to_ts,
        "range": stats_range,
        "last_updated": stats.last_updated
    }})


@stats_api_bp.get("/user/<user_name>/artist-map")
@crossdomain
@ratelimit()
def get_artist_map(user_name: str):
    """
    Get the artist map for user ``user_name``. The artist map shows the number of artists the user has listened to
    from different countries of the world.

    A sample response from the endpoint may look like:

    .. code-block:: json

        {
            "payload": {
                "from_ts": 1587945600,
                "last_updated": 1592807084,
                "artist_map": [
                    {
                        "country": "USA",
                        "artist_count": 34
                    },
                    {
                        "country": "GBR",
                        "artist_count": 69
                    },
                    {
                        "country": "IND",
                        "artist_count": 32
                    }
                ],
                "stats_range": "all_time"
                "to_ts": 1589155200,
                "user_id": "ishaanshah"
            }
        }


    :param range: Optional, time interval for which statistics should be returned, possible values are
        :data:`~data.model.common_stat.ALLOWED_STATISTICS_RANGE`, defaults to ``all_time``
    :type range: ``str``
    :statuscode 200: Successful query, you have data!
    :statuscode 204: Statistics for the user haven't been calculated, empty response will be returned
    :statuscode 400: Bad request, check ``response['error']`` for more details
    :statuscode 404: User not found
    :resheader Content-Type: *application/json*

    """
    user, stats_range = _validate_stats_user_params(user_name)
    stats = db_stats.get(user["id"], "artist_map", stats_range, UserArtistMapRecord)
    if stats is None:
        raise APINoContent('')
    return jsonify({
        "payload": {
            "user_id": user_name,
            "range": stats_range,
            "from_ts": stats.from_ts,
            "to_ts": stats.to_ts,
            "last_updated": stats.last_updated,
            "artist_map": [x.dict() for x in stats.data.__root__]
        }
    })


@stats_api_bp.get("/artist/<artist_mbid>/listeners")
@crossdomain
@ratelimit()
def get_artist_listeners(artist_mbid):
    """ Get top listeners for artist ``artist_mbid``. This includes the total listen count for the entity
    and top N listeners with their individual listen count for that artist in a given time range. A sample
    response from the endpoint may look like:

    .. code-block:: json

        {
          "payload": {
            "artist_mbid": "00034ede-a1f1-4219-be39-02f36853373e",
            "artist_name": "O Rappa",
            "from_ts": 1009843200,
            "last_updated": 1681839677,
            "listeners": [
              {
                "listen_count": 2469,
                "user_name": "RosyPsanda"
              },
              {
                "listen_count": 1858,
                "user_name": "alexyagui"
              },
              {
                "listen_count": 578,
                "user_name": "rafael_gn"
              },
              {
                "listen_count": 8,
                "user_name": "italooliveira"
              },
              {
                "listen_count": 7,
                "user_name": "paulodesouza"
              },
              {
                "listen_count": 1,
                "user_name": "oldpunisher"
              }
            ],
            "stats_range": "all_time",
            "to_ts": 1681777035,
            "total_listen_count": 16393
          }
        }

    :param range: Optional, time interval for which statistics should be returned, possible values are
        :data:`~data.model.common_stat.ALLOWED_STATISTICS_RANGE`, defaults to ``all_time``
    :type range: ``str``
    :statuscode 200: Successful query, you have data!
    :statuscode 204: Statistics for the user haven't been calculated or the entity does not exist,
        empty response will be returned
    :statuscode 400: Bad request, check ``response['error']`` for more details
    :statuscode 404: Entity not found
    :resheader Content-Type: *application/json*
    """
    return _get_entity_listeners("artists", artist_mbid)


@stats_api_bp.get("/release-group/<release_group_mbid>/listeners")
@crossdomain
@ratelimit()
def get_release_group_listeners(release_group_mbid):
    """ Get top listeners for release group ``release_group_mbid``. This includes the total listen count
    for the entity and top N listeners with their individual listen count for that release group in a
    given time range. A sample response from the endpoint may look like:

    .. code-block:: json

        {
          "payload": {
            "artist_mbids": [
              "c234fa42-e6a6-443e-937e-2f4b073538a3"
            ],
            "artist_name": "Chris Brown",
            "caa_id": 23564822587,
            "caa_release_mbid": "25f18616-5a9c-470e-964d-4eb8a511435b",
            "from_ts": 1009843200,
            "last_updated": 1681843150,
            "listeners": [
              {
                "listen_count": 2365,
                "user_name": "purpleyor"
              },
              {
                "listen_count": 570,
                "user_name": "dndty"
              },
              {
                "listen_count": 216,
                "user_name": "iammsyre"
              },
              {
                "listen_count": 141,
                "user_name": "dpmittal"
              },
              {
                "listen_count": 33,
                "user_name": "tazlad"
              },
              {
                "listen_count": 30,
                "user_name": "ratkutti"
              },
              {
                "listen_count": 22,
                "user_name": "Raymorjamiek"
              },
              {
                "listen_count": 21,
                "user_name": "MJJMC"
              },
              {
                "listen_count": 12,
                "user_name": "fookever"
              },
              {
                "listen_count": 8,
                "user_name": "Jamjamk12071983"
              },
              {
                "listen_count": 1,
                "user_name": "hassanymoses"
              },
              {
                "listen_count": 1,
                "user_name": "iJays"
              }
            ],
            "release_group_mbid": "087b3a7d-d532-44d9-b37a-84427677ddcd",
            "release_group_name": "Indigo",
            "stats_range": "all_time",
            "to_ts": 1681777035,
            "total_listen_count": 10291
          }
        }

    :param range: Optional, time interval for which statistics should be returned, possible values are
        :data:`~data.model.common_stat.ALLOWED_STATISTICS_RANGE`, defaults to ``all_time``
    :type range: ``str``
    :statuscode 200: Successful query, you have data!
    :statuscode 204: Statistics for the user haven't been calculated or the entity does not exist,
        empty response will be returned
    :statuscode 400: Bad request, check ``response['error']`` for more details
    :statuscode 404: Entity not found
    :resheader Content-Type: *application/json*
    """
    return _get_entity_listeners("release_groups", release_group_mbid)


def _get_entity_listeners(entity, mbid):
    if not is_valid_uuid(mbid):
        raise APIBadRequest(f"{mbid} mbid format invalid.")

    stats_range = request.args.get("range", default="all_time")
    if not _is_valid_range(stats_range):
        raise APIBadRequest(f"Invalid range: {stats_range}")

    stats = db_stats.get_entity_listener(db_conn, entity, mbid, stats_range)
    if stats is None:
        raise APINoContent("")

    return jsonify({"payload": stats})


@stats_api_bp.get("/sitewide/artists")
@crossdomain
@ratelimit()
def get_sitewide_artist():
    """
    Get sitewide top artists.


    A sample response from the endpoint may look like:

    .. code-block:: json

        {
            "payload": {
                "artists": [
                    {
                        "artist_mbids": [],
                        "artist_name": "Kanye West",
                        "listen_count": 1305
                    },
                    {
                        "artist_mbids": ["0b30341b-b59d-4979-8130-b66c0e475321"],
                        "artist_name": "Lil Nas X",
                        "listen_count": 1267
                    }
                ],
                "offset": 0,
                "count": 2,
                "total_artist_count": 2,
                "range": "year",
                "last_updated": 1588494361,
                "from_ts": 1009823400,
                "to_ts": 1590029157
            }
        }

    .. note::
        - ``artist_mbids`` is optional field and may not be present in all the entries
        - We only calculate the top 1000 artists for each time period.

    :param count: Optional, number of artists to return for each time range,
        Default: :data:`~webserver.views.api.DEFAULT_ITEMS_PER_GET`
        Max: :data:`~webserver.views.api.MAX_ITEMS_PER_GET`
    :type count: ``int``
    :param offset: Optional, number of artists to skip from the beginning, for pagination.
        Ex. An offset of 5 means the top 5 artists will be skipped, defaults to 0
    :type offset: ``int``
    :param range: Optional, time interval for which statistics should be returned, possible values are
        :data:`~data.model.common_stat.ALLOWED_STATISTICS_RANGE`, defaults to ``all_time``
    :type range: ``str``
    :statuscode 200: Successful query, you have data!
    :statuscode 204: Statistics haven't been calculated, empty response will be returned
    :statuscode 400: Bad request, check ``response['error']`` for more details
    :resheader Content-Type: *application/json*
    """
    return _get_sitewide_stats("artists", "total_artist_count")


@stats_api_bp.get("/sitewide/releases")
@crossdomain
@ratelimit()
def get_sitewide_release():
    """
    Get sitewide top releases.

    A sample response from the endpoint may look like:

    .. code-block:: json

        {
            "payload": {
                "releases": [
                    {
                        "artist_mbids": [],
                        "artist_name": "Coldplay",
                        "listen_count": 26,
                        "release_mbid": "",
                        "release_name": "Live in Buenos Aires"
                    },
                    {
                        "artist_mbids": [],
                        "artist_name": "Ellie Goulding",
                        "listen_count": 25,
                        "release_mbid": "",
                        "release_name": "Delirium (Deluxe)"
                    },
                    {
                        "artist_mbids": [],
                        "artist_name": "The Fray",
                        "listen_count": 25,
                        "release_mbid": "",
                        "release_name": "How to Save a Life"
                    },
                ],
                "offset": 0,
                "count": 2,
                "total_release_count": 2,
                "range": "year",
                "last_updated": 1588494361,
                "from_ts": 1009823400,
                "to_ts": 1590029157
            }
        }

    .. note::

        - ``artist_mbids`` and ``release_mbid`` are optional fields and may not be present in all the responses

    :param count: Optional, number of artists to return for each time range,
        Default: :data:`~webserver.views.api.DEFAULT_ITEMS_PER_GET`
        Max: :data:`~webserver.views.api.MAX_ITEMS_PER_GET`
    :type count: ``int``
    :param offset: Optional, number of artists to skip from the beginning, for pagination.
        Ex. An offset of 5 means the top 5 artists will be skipped, defaults to 0
    :type offset: ``int``
    :param range: Optional, time interval for which statistics should be returned, possible values are
        :data:`~data.model.common_stat.ALLOWED_STATISTICS_RANGE`, defaults to ``all_time``
    :type range: ``str``
    :statuscode 200: Successful query, you have data!
    :statuscode 204: Statistics haven't been calculated, empty response will be returned
    :statuscode 400: Bad request, check ``response['error']`` for more details
    :resheader Content-Type: *application/json*
    """
    return _get_sitewide_stats("releases", "total_release_count")


@stats_api_bp.get("/sitewide/release-groups")
@crossdomain
@ratelimit()
def get_sitewide_release_group():
    """
    Get sitewide top release groups.

    A sample response from the endpoint may look like:

    .. code-block:: json

        {
            "payload": {
                "release_groups": [
                    {
                        "artist_mbids": [
                            "62162215-b023-4f0e-84bd-1e9412d5b32c",
                            "faf4cefb-036c-4c88-b93a-5b03dd0a0e6b",
                            "e07d9474-00ea-4460-ac27-88b46b3d976e"
                        ],
                        "artist_name": "All Time Low ft. Demi Lovato & blackbear",
                        "caa_id": 29179588350,
                        "caa_release_mbid": "ee65192d-31f3-437a-b170-9158d2172dbc",
                        "listen_count": 456,
                        "release_group_mbid": "326b4a29-dff5-4fab-87dc-efc1494001c6",
                        "release_group_name": "Monsters"
                    },
                    {
                        "artist_mbids": [
                            "c8b03190-306c-4120-bb0b-6f2ebfc06ea9"
                        ],
                        "artist_name": "The Weeknd",
                        "caa_id": 25720993837,
                        "caa_release_mbid": "19e4f6cc-ca0c-4897-8dfc-a36914b7f998",
                        "listen_count": 381,
                        "release_group_mbid": "78570bea-2a26-467c-a3db-c52723ceb394",
                        "release_group_name": "After Hours"
                    }
                ],
                "offset": 0,
                "count": 2,
                "total_release_group_count": 2,
                "range": "year",
                "last_updated": 1588494361,
                "from_ts": 1009823400,
                "to_ts": 1590029157
            }
        }

    .. note::
        - ``artist_mbids`` and ``release_mbid`` are optional fields and may not be present in all the responses

    :param count: Optional, number of artists to return for each time range,
        Default: :data:`~webserver.views.api.DEFAULT_ITEMS_PER_GET`
        Max: :data:`~webserver.views.api.MAX_ITEMS_PER_GET`
    :type count: ``int``
    :param offset: Optional, number of artists to skip from the beginning, for pagination.
        Ex. An offset of 5 means the top 5 artists will be skipped, defaults to 0
    :type offset: ``int``
    :param range: Optional, time interval for which statistics should be returned, possible values are
        :data:`~data.model.common_stat.ALLOWED_STATISTICS_RANGE`, defaults to ``all_time``
    :type range: ``str``
    :statuscode 200: Successful query, you have data!
    :statuscode 204: Statistics haven't been calculated, empty response will be returned
    :statuscode 400: Bad request, check ``response['error']`` for more details
    :resheader Content-Type: *application/json*
    """
    return _get_sitewide_stats("release_groups", "total_release_group_count")


@stats_api_bp.get("/sitewide/recordings")
@crossdomain
@ratelimit()
def get_sitewide_recording():
    """
    Get sitewide top recordings.

    A sample response from the endpoint may look like:

    .. code-block:: json

        {
            "payload": {
                "recordings": [
                    {
                        "artist_mbids": [],
                        "artist_name": "Ellie Goulding",
                        "listen_count": 25,
                        "recording_mbid": "0fe11cd3-0be4-467b-84fa-0bd524d45d74",
                        "release_mbid": "",
                        "release_name": "Delirium (Deluxe)",
                        "track_name": "Love Me Like You Do - From \\"Fifty Shades of Grey\\""
                    },
                    {
                        "artist_mbids": [],
                        "artist_name": "The Fray",
                        "listen_count": 23,
                        "recording_mbid": "0008ab49-a6ad-40b5-aa90-9d2779265c22",
                        "release_mbid": "",
                        "release_name": "How to Save a Life",
                        "track_name": "How to Save a Life"
                    }
                ],
                "offset": 0,
                "count": 2,
                "total_recording_count": 2,
                "range": "year",
                "last_updated": 1588494361,
                "from_ts": 1009823400,
                "to_ts": 1590029157
            }
        }

    .. note::
        - We only calculate the top 1000 all_time recordings
        - ``artist_mbids``, ``release_name``, ``release_mbid`` and ``recording_mbid`` are optional fields and
          may not be present in all the responses

    :param count: Optional, number of artists to return for each time range,
        Default: :data:`~webserver.views.api.DEFAULT_ITEMS_PER_GET`
        Max: :data:`~webserver.views.api.MAX_ITEMS_PER_GET`
    :type count: ``int``
    :param offset: Optional, number of artists to skip from the beginning, for pagination.
        Ex. An offset of 5 means the top 5 artists will be skipped, defaults to 0
    :type offset: ``int``
    :param range: Optional, time interval for which statistics should be returned, possible values are
        :data:`~data.model.common_stat.ALLOWED_STATISTICS_RANGE`, defaults to ``all_time``
    :type range: ``str``
    :statuscode 200: Successful query, you have data!
    :statuscode 204: Statistics haven't been calculated, empty response will be returned
    :statuscode 400: Bad request, check ``response['error']`` for more details
    :resheader Content-Type: *application/json*
    """
    return _get_sitewide_stats("recordings", "total_recording_count")


def _get_sitewide_stats(entity: str, count_key: str, entire_range: bool = False):
    stats_range = request.args.get("range", default="all_time")
    if not _is_valid_range(stats_range):
        raise APIBadRequest(f"Invalid range: {stats_range}")

    offset = get_non_negative_param("offset", default=0)
    count = get_non_negative_param("count", default=DEFAULT_ITEMS_PER_GET)

    stats = db_stats.get_sitewide_stats(entity, stats_range)
    if stats is None:
        raise APINoContent("")

    count = min(count, MAX_ITEMS_PER_GET)
    total_entity_count = stats["count"]

    if entire_range:
        entity_list = stats["data"]
    else:
        entity_list = stats["data"][offset:count + offset]

    return jsonify({
        "payload": {
            entity: entity_list,
            "range": stats_range,
            "offset": offset,
            "count": count,
            count_key: total_entity_count,
            "from_ts": stats["from_ts"],
            "to_ts": stats["to_ts"],
            "last_updated": stats["last_updated"]
        }
    })


@stats_api_bp.get("/sitewide/listening-activity")
@crossdomain
@ratelimit()
def get_sitewide_listening_activity():
    """
    Get the listening activity for entire site. The listening activity shows the number of listens
    the user has submitted over a period of time.

    A sample response from the endpoint may look like:

    .. code-block:: json

        {
            "payload": {
                "from_ts": 1587945600,
                "last_updated": 1592807084,
                "listening_activity": [
                    {
                        "from_ts": 1587945600,
                        "listen_count": 26,
                        "time_range": "Monday 27 April 2020",
                        "to_ts": 1588031999
                    },
                    {
                        "from_ts": 1588032000,
                        "listen_count": 57,
                        "time_range": "Tuesday 28 April 2020",
                        "to_ts": 1588118399
                    },
                    {
                        "from_ts": 1588118400,
                        "listen_count": 33,
                        "time_range": "Wednesday 29 April 2020",
                        "to_ts": 1588204799
                    }
                ],
                "to_ts": 1589155200,
                "range": "week"
            }
        }

    .. note::
        - The example above shows the data for three days only, however we calculate the statistics for
          the current time range and the previous time range. For example for weekly statistics the data
          is calculated for the current as well as the past week.

    :param range: Optional, time interval for which statistics should be returned, possible values are
        :data:`~data.model.common_stat.ALLOWED_STATISTICS_RANGE`, defaults to ``all_time``
    :type range: ``str``
    :statuscode 200: Successful query, you have data!
    :statuscode 204: Statistics for the user haven't been calculated, empty response will be returned
    :statuscode 400: Bad request, check ``response['error']`` for more details
    :resheader Content-Type: *application/json*
    """
    stats_range = request.args.get("range", default="all_time")
    if not _is_valid_range(stats_range):
        raise APIBadRequest(f"Invalid range: {stats_range}")

    stats = db_stats.get_sitewide_stats("listening_activity", stats_range)
    if stats is None:
        raise APINoContent('')

    return jsonify({
        "payload": {
            "listening_activity": stats["data"],
            "from_ts": stats["from_ts"],
            "to_ts": stats["to_ts"],
            "range": stats_range,
            "last_updated": stats["last_updated"]
        }
    })


@stats_api_bp.get("/sitewide/artist-activity")
@crossdomain
@ratelimit()
def get_sitewide_artist_activity():
    """
    Get the sitewide artist activity. The daily activity shows the number of listens
    submitted by the user for each hour of the day over a period of time. We assume that all listens are in UTC.

    A sample response from the endpoint may look like:

    .. code-block:: json

        {
            "payload": {
                "from_ts": 1587945600,
                "last_updated": 1592807084,
                "daily_activity": {
                    "Monday": [
                        {
                            "hour": 0
                            "listen_count": 26,
                        },
                        {
                            "hour": 1
                            "listen_count": 30,
                        },
                        {
                            "hour": 2
                            "listen_count": 4,
                        },
                        "..."
                    ],
                    "Tuesday": ["..."],
                    "..."
                },
                "stats_range": "all_time",
                "to_ts": 1589155200,
                "user_id": "ishaanshah"
            }
        }

    :param range: Optional, time interval for which statistics should be returned, possible values are
        :data:`~data.model.common_stat.ALLOWED_STATISTICS_RANGE`, defaults to ``all_time``
    :type range: ``str``
    :statuscode 200: Successful query, you have data!
    :statuscode 204: Statistics for the user haven't been calculated, empty response will be returned
    :statuscode 400: Bad request, check ``response['error']`` for more details
    :statuscode 404: User not found
    :resheader Content-Type: *application/json*

    """
    stats_range = request.args.get("range", default="all_time")
    if not _is_valid_range(stats_range):
        raise APIBadRequest(f"Invalid range: {stats_range}")
    
    stats = db_stats.get_sitewide_stats("release_groups", stats_range)
    if stats is None:
        raise APINoContent('')
    
    release_groups_list = stats["data"]
    result = _get_artist_activity(release_groups_list)
    return jsonify({"result": result})


@stats_api_bp.get("/sitewide/era-activity")
@crossdomain
@ratelimit()
def get_sitewide_era_activity():
    stats_range = request.args.get("range", default="all_time")
    if not _is_valid_range(stats_range):
        raise APIBadRequest(f"Invalid range: {stats_range}")

    stats = db_stats.get_sitewide_stats("era_activity", stats_range)
    if stats is None:
        raise APINoContent("")

    return jsonify({
        "payload": {
            "era_activity": stats["data"],
            "from_ts": stats["from_ts"],
            "to_ts": stats["to_ts"],
            "range": stats_range,
            "last_updated": stats["last_updated"],
        }
    })


@stats_api_bp.get("/sitewide/artist-evolution-activity")
@crossdomain
@ratelimit()
def get_sitewide_artist_evolution_activity():
    """
    Get the sitewide artist evolution activity. Over the selected time range, this returns raw rows
    of listen counts per artist per time unit (e.g., weekday, day-of-month, month, or year).
    The structure mirrors the user endpoint.

    A sample response may look like:

    .. code-block:: json

        {
          "payload": {
            "artist_evolution_activity": [
              { "time_unit": "Monday",    "artist_mbid": "mbid_taylor",  "artist_name": "Taylor Swift", "listen_count": 120 },
              { "time_unit": "Tuesday",   "artist_mbid": "mbid_drake",   "artist_name": "Drake",        "listen_count": 200 },
              { "time_unit": "Sunday",    "artist_mbid": "mbid_weeknd",  "artist_name": "The Weeknd",   "listen_count": 400 }
            ],
            "range": "week",
            "from_ts": 1609459200,
            "to_ts": 1640995200,
            "last_updated": 1640995200
          }
        }

    .. note::
        - ``time_unit`` depends on the stats range:
            * ``week``  → weekday names (Monday..Sunday)
            * ``month`` → day numbers as strings ("1".."31")
            * ``year``  → month names (January..December)
            * ``all_time`` → calendar years as strings ("2019", "2020", ...)
        - ``artist_mbid`` may be null/omitted if unavailable.
        - Shape matches ``/user/<user_name>/artist-evolution-activity`` for easy client reuse.

    :param range: Optional stats range (see :data:`~data.model.common_stat.ALLOWED_STATISTICS_RANGE`),
                  defaults to ``all_time``.
    :type range: ``str``
    :statuscode 200: Successful query.
    :statuscode 204: Statistics not available.
    :statuscode 400: Bad request.
    :resheader Content-Type: *application/json*
    """
    stats_range = request.args.get("range", default="all_time")
    if not _is_valid_range(stats_range):
        raise APIBadRequest(f"Invalid range: {stats_range}")

    stats = db_stats.get_sitewide_stats("artist_evolution_activity", stats_range)
    if stats is None:
        raise APINoContent("")

    stats_unprocessed = stats["data"]
<<<<<<< HEAD

    return jsonify({
        "payload": {
            "artist_evolution_activity": stats_unprocessed,
            "range": stats_range,
            "from_ts": stats["from_ts"],
            "to_ts": stats["to_ts"],
            "last_updated": stats["last_updated"]
        }
    })
=======
    transformed_data, offset_year = _transform_artist_evolution_activity_data(stats_unprocessed, stats_range)

    payload = {
        "artist_evolution_activity": transformed_data,
        "range": stats_range,
        "from_ts": stats["from_ts"],
        "to_ts": stats["to_ts"],
        "last_updated": stats["last_updated"]
    }
    if offset_year is not None:
        payload["offset_year"] = offset_year

    return jsonify({"payload": payload})
>>>>>>> 0368533b


@stats_api_bp.get("/sitewide/artist-map")
@crossdomain
@ratelimit()
def get_sitewide_artist_map():
    """
    Get the sitewide artist map. The artist map shows the number of artists listened to by users
    from different countries of the world.

    A sample response from the endpoint may look like:

    .. code-block:: json

        {
            "payload": {
                "from_ts": 1587945600,
                "last_updated": 1592807084,
                "artist_map": [
                    {
                        "country": "USA",
                        "artist_count": 34
                    },
                    {
                        "country": "GBR",
                        "artist_count": 69
                    },
                    {
                        "country": "IND",
                        "artist_count": 32
                    }
                ],
                "stats_range": "all_time"
                "to_ts": 1589155200,
            }
        }

    :param range: Optional, time interval for which statistics should be returned, possible values are
        :data:`~data.model.common_stat.ALLOWED_STATISTICS_RANGE`, defaults to ``all_time``
    :type range: ``str``
    :statuscode 200: Successful query, you have data!
    :statuscode 204: Statistics for the user haven't been calculated, empty response will be returned
    :statuscode 400: Bad request, check ``response['error']`` for more details
    :statuscode 404: User not found
    :resheader Content-Type: *application/json*

    """
    stats_range = request.args.get("range", default="all_time")
    if not _is_valid_range(stats_range):
        raise APIBadRequest(f"Invalid range: {stats_range}")

    stats = db_stats.get_sitewide_stats("artist_map", stats_range)
    if stats is None:
        raise APINoContent("")

    return jsonify({
        "payload": {
            "artist_map": stats["data"],
            "from_ts": stats["from_ts"],
            "to_ts": stats["to_ts"],
            "last_updated": stats["last_updated"],
            "stats_range": stats_range
        }
    })


@stats_api_bp.get("/user/<user_name>/year-in-music")
@stats_api_bp.get("/user/<user_name>/year-in-music/<int:year>")
@crossdomain
def year_in_music(user_name: str, year: int = 2024):
    """ Get data for year in music stuff """
    if year != 2021 and year != 2022 and year != 2023 and year != 2024:
        raise APINotFound(f"Cannot find Year in Music report for year: {year}")

    user = db_user.get_by_mb_id(db_conn, user_name)
    if user is None:
        raise APINotFound(f"Cannot find user: {user_name}")

    return jsonify({
        "payload": {
            "user_name": user_name,
            "data": db_year_in_music.get(user["id"], year) or {}
        }
    })


def _process_user_entity(stats: StatApi[EntityRecord], offset: int, count: int, entire_range: bool) -> Tuple[list[dict], int]:
    """ Process the statistics data according to query params

        Args:
            stats: the dictionary containing statistic data
            offset: number of entities to skip from the beginning
            count: number of entities to return

        Returns:
            entity_list, total_entity_count: a tuple of a list and integer
                containing the entities processed according to the query params and
                total number of entities respectively
    """

    count = min(count, MAX_ITEMS_PER_GET)
    count = count + offset
    total_entity_count = stats.count
    if entire_range:
        entity_list = [x.dict() for x in stats.data.__root__]
    else:
        entity_list = [x.dict() for x in stats.data.__root__[offset:count]]

    return entity_list, total_entity_count


def _validate_stats_user_params(user_name) -> Tuple[Dict, str]:
    """ Validate and return the user and common stats params """
    user = db_user.get_by_mb_id(db_conn, user_name)
    if user is None:
        raise APINotFound(f"Cannot find user: {user_name}")

    stats_range = request.args.get("range", default="all_time")
    if not _is_valid_range(stats_range):
        raise APIBadRequest(f"Invalid range: {stats_range}")
    return user, stats_range


def _is_valid_range(stats_range: str) -> bool:
    """ Check if the provided stats time range is valid

    Args:
        stats_range: the range to validate

    Returns:
        result: True if given range is valid
    """
    return stats_range in StatisticsRange.__members__<|MERGE_RESOLUTION|>--- conflicted
+++ resolved
@@ -617,32 +617,32 @@
 def _transform_artist_evolution_activity_data(raw_data, stats_range):
     if not raw_data:
         return [], None
-
+    
     # Group data by time_unit
     grouped_by_time = {}
     for item in raw_data:
         time_unit = str(item['time_unit'])
         artist_name = item['artist_name']
         listen_count = item['listen_count']
-
+        
         if time_unit not in grouped_by_time:
             grouped_by_time[time_unit] = {}
-
+        
         grouped_by_time[time_unit][artist_name] = listen_count
     # Calculate total listens per artist across all time units
     artist_totals = {}
     for item in raw_data:
         artist_name = item['artist_name']
         listen_count = item['listen_count']
-
+        
         if artist_name not in artist_totals:
             artist_totals[artist_name] = 0
         artist_totals[artist_name] += listen_count
-
+    
     # Get top 5 artists by total listens
     top_artists = sorted(artist_totals.items(), key=lambda x: x[1], reverse=True)[:5]
     top_artist_names = [artist[0] for artist in top_artists]
-
+    
     # Get all possible time units based on stats range
     def get_all_time_units_and_offset(stats_range):
         if 'week' in stats_range:
@@ -655,7 +655,7 @@
         else:  # all_time
             from datetime import datetime
             current_year = datetime.now().year
-
+            
             # Get years with non-zero counts
             years_with_data = []
             for item in raw_data:
@@ -670,21 +670,21 @@
             first_year_with_data = min(years_with_data)
             offset_year = first_year_with_data - 1
             all_years = list(range(offset_year, current_year + 1))
-
+            
             return sorted(all_years), offset_year
 
     all_time_units, offset_year = get_all_time_units_and_offset(stats_range)
-
+    
     result = []
     for time_unit in all_time_units:
         time_data = grouped_by_time.get(str(time_unit), {})
         result_item = {"id": str(time_unit)}
-
+        
         for artist in top_artist_names:
             result_item[artist] = time_data.get(artist, 0)
-
+        
         result.append(result_item)
-
+    
     return result, offset_year
 
 
@@ -1573,7 +1573,6 @@
         raise APINoContent("")
 
     stats_unprocessed = stats["data"]
-<<<<<<< HEAD
 
     return jsonify({
         "payload": {
@@ -1584,21 +1583,6 @@
             "last_updated": stats["last_updated"]
         }
     })
-=======
-    transformed_data, offset_year = _transform_artist_evolution_activity_data(stats_unprocessed, stats_range)
-
-    payload = {
-        "artist_evolution_activity": transformed_data,
-        "range": stats_range,
-        "from_ts": stats["from_ts"],
-        "to_ts": stats["to_ts"],
-        "last_updated": stats["last_updated"]
-    }
-    if offset_year is not None:
-        payload["offset_year"] = offset_year
-
-    return jsonify({"payload": payload})
->>>>>>> 0368533b
 
 
 @stats_api_bp.get("/sitewide/artist-map")
