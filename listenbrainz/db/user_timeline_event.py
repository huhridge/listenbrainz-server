--- conflicted
+++ resolved
@@ -25,13 +25,9 @@
     UserTimelineEvent,
     UserTimelineEventType,
     UserTimelineEventMetadata,
-<<<<<<< HEAD
     RecordingRecommendationMetadata,
-    NotificationMetadata
-=======
-    RecordingRecommendationMetadata, NotificationMetadata,
-    HiddenUserTimelineEvent,
->>>>>>> 013f8057
+    NotificationMetadata,
+    HiddenUserTimelineEvent
 )
 from listenbrainz import db
 from listenbrainz.db.exceptions import DatabaseException
@@ -174,23 +170,15 @@
         return [UserTimelineEvent(**row) for row in result.fetchall()]
 
 
-<<<<<<< HEAD
 def get_cb_review_events(user_ids: List[int], min_ts: int, max_ts: int, count: int) -> List[UserTimelineEvent]:
     """ Gets a list of CritiqueBrainz review events for specified users.
 
     user_ids is a tuple of user row IDs.
-=======
-def get_user_timeline_event_by_id(id: int) -> UserTimelineEvent:
-    """ Gets timeline event by its id
-        Args:
-            id: row ID of the timeline event
->>>>>>> 013f8057
-    """
-    with db.engine.connect() as connection:
-        result = connection.execute(sqlalchemy.text("""
-            SELECT id, user_id, event_type, metadata, created
-              FROM user_timeline_event
-<<<<<<< HEAD
+    """
+    with db.engine.connect() as connection:
+        result = connection.execute(sqlalchemy.text("""
+            SELECT id, user_id, event_type, metadata, created
+              FROM user_timeline_event
              WHERE user_id IN :user_ids
                AND created > :min_ts
                AND created < :max_ts
@@ -206,14 +194,23 @@
         })
 
         return [UserTimelineEvent(**row) for row in result.fetchall()]
-=======
+
+
+def get_user_timeline_event_by_id(id: int) -> UserTimelineEvent:
+    """ Gets timeline event by its id
+        Args:
+            id: row ID of the timeline event
+    """
+    with db.engine.connect() as connection:
+        result = connection.execute(sqlalchemy.text("""
+            SELECT id, user_id, event_type, metadata, created
+              FROM user_timeline_event
              WHERE id = :id
         """), {
             "id": id,
         })
         row = result.fetchone()
         return UserTimelineEvent(**dict(row)) if row else None
->>>>>>> 013f8057
 
 
 def get_user_notification_events(user_id: int, count: int = 50) -> List[UserTimelineEvent]:
