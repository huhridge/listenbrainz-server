<<<<<<< HEAD
=======
import * as React from "react";
import { faThumbtack } from "@fortawesome/free-solid-svg-icons";
>>>>>>> f20424cf
import { IconProp } from "@fortawesome/fontawesome-svg-core";
import { faThumbtack } from "@fortawesome/free-solid-svg-icons";
import { FontAwesomeIcon } from "@fortawesome/react-fontawesome";
import * as React from "react";
import { toast } from "react-toastify";
import ListenCard from "../listens/ListenCard";
import ListenControl from "../listens/ListenControl";
import { ToastMsg } from "../notifications/Notifications";
import GlobalAppContext from "../utils/GlobalAppContext";
import {
  getArtistName,
  getTrackName,
  pinnedRecordingToListen,
} from "../utils/utils";

export type PinnedRecordingCardProps = {
  pinnedRecording: PinnedRecording;
  isCurrentUser: Boolean;
  removePinFromPinsList: (pin: PinnedRecording) => void;
};

export type PinnedRecordingCardState = {
  currentlyPinned?: Boolean;
  isDeleted: Boolean;
};

export default class PinnedRecordingCard extends React.Component<
  PinnedRecordingCardProps,
  PinnedRecordingCardState
> {
  static contextType = GlobalAppContext;
  declare context: React.ContextType<typeof GlobalAppContext>;

  constructor(props: PinnedRecordingCardProps) {
    super(props);
    this.state = {
      currentlyPinned: this.determineIfCurrentlyPinned(),
      isDeleted: false,
    };
  }

  determineIfCurrentlyPinned = (): Boolean => {
    const { pinnedRecording } = this.props;
    const pinnedUntilTime: Date = new Date(pinnedRecording.pinned_until * 1000);

    // invalid date
    if (Number.isNaN(pinnedUntilTime.getTime())) {
      return false;
    }
    const currentTime: Date = new Date();

    if (currentTime < pinnedUntilTime) {
      return true;
    }

    return false;
  };

  handleError = (error: string | Error, title?: string): void => {
    if (!error) {
      return;
    }
    toast.error(
      <ToastMsg
        title={title || "Error"}
        message={typeof error === "object" ? error.message : error}
      />,
      { toastId: "pin-error" }
    );
  };

  unpinRecording = async () => {
    const { pinnedRecording, isCurrentUser } = this.props;
    const { APIService, currentUser } = this.context;

    if (isCurrentUser && currentUser?.auth_token) {
      try {
        const status = await APIService.unpinRecording(currentUser.auth_token);
        if (status === 200) {
          this.setState({ currentlyPinned: false });
          toast.success(
            <ToastMsg
              title="You unpinned a track."
              message={`${getArtistName(pinnedRecording)} - ${getTrackName(
                pinnedRecording
              )}`}
            />,
            { toastId: "unpin-success" }
          );
        }
      } catch (error) {
        this.handleError(error, "Error while unpinning track");
      }
    }
  };

  deletePin = async (pin: PinnedRecording) => {
    const { isCurrentUser, removePinFromPinsList } = this.props;
    const { APIService, currentUser } = this.context;

    if (isCurrentUser && currentUser?.auth_token) {
      try {
        const status = await APIService.deletePin(
          currentUser.auth_token,
          pin.row_id
        );
        if (status === 200) {
          this.setState({ currentlyPinned: false });
          this.setState({ isDeleted: true });

          // wait for the animation to finish
          setTimeout(function removeListen() {
            removePinFromPinsList(pin);
          }, 1000);
        }
      } catch (error) {
        this.handleError(error, "Error while deleting pin");
      }
    }
  };

  render() {
    const { pinnedRecording } = this.props;
    const { currentlyPinned, isDeleted } = this.state;

    const thumbnail = currentlyPinned ? (
      <div className="pinned-recording-icon">
        <span className="icon">
          <FontAwesomeIcon icon={faThumbtack as IconProp} />
        </span>
        <span className="small">Pinned</span>
      </div>
    ) : undefined;

    const blurb = pinnedRecording.blurb_content ? (
      <div className="blurb-content" title={pinnedRecording.blurb_content}>
        &quot;{pinnedRecording.blurb_content}&quot;
      </div>
    ) : undefined;

    const additionalMenuItems = [];
    if (currentlyPinned) {
      additionalMenuItems.push(
        <ListenControl
          title="Unpin"
          text="Unpin"
          action={() => this.unpinRecording()}
        />
      );
    }
    additionalMenuItems.push(
      <ListenControl
        title="Delete Pin"
        text="Delete Pin"
        action={() => this.deletePin(pinnedRecording)}
      />
    );

    const cssClasses = ["pinned-recording-card"];
    if (currentlyPinned) {
      cssClasses.push("currently-pinned");
    }
    if (isDeleted) {
      cssClasses.push("deleted");
    }
    return (
      <ListenCard
        className={cssClasses.join(" ")}
        listen={pinnedRecordingToListen(pinnedRecording)}
        showTimestamp
        showUsername={false}
        additionalMenuItems={additionalMenuItems}
        additionalContent={blurb}
        customThumbnail={thumbnail}
      />
    );
  }
}<|MERGE_RESOLUTION|>--- conflicted
+++ resolved
@@ -1,12 +1,7 @@
-<<<<<<< HEAD
-=======
 import * as React from "react";
 import { faThumbtack } from "@fortawesome/free-solid-svg-icons";
->>>>>>> f20424cf
 import { IconProp } from "@fortawesome/fontawesome-svg-core";
-import { faThumbtack } from "@fortawesome/free-solid-svg-icons";
 import { FontAwesomeIcon } from "@fortawesome/react-fontawesome";
-import * as React from "react";
 import { toast } from "react-toastify";
 import ListenCard from "../listens/ListenCard";
 import ListenControl from "../listens/ListenControl";
