import * as React from "react";
import { union } from "lodash";
import {
  faSpotify,
  faApple,
  faSoundcloud,
  faYoutube,
} from "@fortawesome/free-brands-svg-icons";
import { Helmet } from "react-helmet";
import { Link } from "react-router";
import { FontAwesomeIcon } from "@fortawesome/react-fontawesome";
import { toast } from "react-toastify";
import ReactTooltip from "react-tooltip";
import { ReactSortable } from "react-sortablejs";
import { faGripLines } from "@fortawesome/free-solid-svg-icons";
import { IconDefinition, IconProp } from "@fortawesome/fontawesome-svg-core";
import { union } from "lodash";
import Switch from "../../components/Switch";
import GlobalAppContext from "../../utils/GlobalAppContext";
import SpotifyPlayer from "../../common/brainzplayer/SpotifyPlayer";
import SoundcloudPlayer from "../../common/brainzplayer/SoundcloudPlayer";
import FunkwhalePlayer from "../../common/brainzplayer/FunkwhalePlayer";
import { ToastMsg } from "../../notifications/Notifications";
import AppleMusicPlayer from "../../common/brainzplayer/AppleMusicPlayer";
import Card from "../../components/Card";
<<<<<<< HEAD
import faInternetArchive from "../../common/icons/faInternetArchive";
=======
import faFunkwhale from "../../common/icons/faFunkwhale";
>>>>>>> 70c5eb33

export const dataSourcesInfo = {
  youtube: {
    name: "YouTube",
    icon: faYoutube,
    color: "#FF0000",
  },
  spotify: {
    name: "Spotify",
    icon: faSpotify,
    color: "#1DB954",
  },
  soundcloud: {
    name: "SoundCloud",
    icon: faSoundcloud,
    color: "#FF8800",
  },
  appleMusic: {
    name: "Apple Music",
    icon: faApple,
    color: "#000000",
  },
<<<<<<< HEAD
  internetArchive: {
    name: "Internet Archive",
    icon: faInternetArchive,
    color: "#6c757d",
=======
  funkwhale: {
    name: "Funkwhale",
    icon: faFunkwhale,
    color: "#009FE3",
>>>>>>> 70c5eb33
  },
} as const;

export type DataSourceKey = keyof typeof dataSourcesInfo;
type DataSourceInfo = typeof dataSourcesInfo[keyof typeof dataSourcesInfo];

export const defaultDataSourcesPriority = [
  "spotify",
  "appleMusic",
  "soundcloud",
  "funkwhale",
  "youtube",
  "internetArchive",
] as DataSourceKey[];

function BrainzPlayerSettings() {
  const {
    spotifyAuth,
    soundcloudAuth,
    appleAuth,
    funkwhaleAuth,
    APIService,
    currentUser,
  } = React.useContext(GlobalAppContext);
  const { userPreferences } = React.useContext(GlobalAppContext);
  const [youtubeEnabled, setYoutubeEnabled] = React.useState(
    userPreferences?.brainzplayer?.youtubeEnabled ?? true
  );
  const [spotifyEnabled, setSpotifyEnabled] = React.useState(
    userPreferences?.brainzplayer?.spotifyEnabled ??
      SpotifyPlayer.hasPermissions(spotifyAuth)
  );
  const [soundcloudEnabled, setSoundcloudEnabled] = React.useState(
    userPreferences?.brainzplayer?.soundcloudEnabled ??
      SoundcloudPlayer.hasPermissions(soundcloudAuth)
  );
  const [appleMusicEnabled, setAppleMusicEnabled] = React.useState(
    userPreferences?.brainzplayer?.appleMusicEnabled ??
      AppleMusicPlayer.hasPermissions(appleAuth)
  );
<<<<<<< HEAD
  const [internetArchiveEnabled, setInternetArchiveEnabled] = React.useState(
    userPreferences?.brainzplayer?.internetArchiveEnabled ?? true
=======
  const [funkwhaleEnabled, setFunkwhaleEnabled] = React.useState(
    userPreferences?.brainzplayer?.funkwhaleEnabled ??
      FunkwhalePlayer.hasPermissions(funkwhaleAuth)
>>>>>>> 70c5eb33
  );
  const [brainzplayerEnabled, setBrainzplayerEnabled] = React.useState(
    userPreferences?.brainzplayer?.brainzplayerEnabled ?? true
  );

  // Combine saved priority list and default list to add any new music service at the end
  const [dataSourcesPriority, setDataSourcesPriority] = React.useState<
    DataSourceKey[]
  >(
    union(
      userPreferences?.brainzplayer?.dataSourcesPriority ?? [],
      defaultDataSourcesPriority
    )
  );

  const moveDataSource = (evt: any) => {
    const { newIndex, oldIndex } = evt;
    const newPriority = [...dataSourcesPriority];
    const [removed] = newPriority.splice(oldIndex, 1);
    newPriority.splice(newIndex, 0, removed);
    setDataSourcesPriority(newPriority);
  };

  const getDataSourcesPriorityList = React.useCallback(() => {
    const sortedList = dataSourcesPriority.map((id) => ({
      id,
      info: dataSourcesInfo[id],
    }));

    return sortedList as {
      id: DataSourceKey;
      info: DataSourceInfo;
    }[];
  }, [dataSourcesPriority]);

  const sortedList = getDataSourcesPriorityList();

  const saveSettings = React.useCallback(async () => {
    if (!currentUser?.auth_token) {
      toast.error("You must be logged in to update your preferences");
      return;
    }
    const { submitBrainzplayerPreferences } = APIService;
    try {
      await submitBrainzplayerPreferences(currentUser.auth_token, {
        youtubeEnabled,
        spotifyEnabled,
        soundcloudEnabled,
        appleMusicEnabled,
<<<<<<< HEAD
        internetArchiveEnabled,
=======
        funkwhaleEnabled,
>>>>>>> 70c5eb33
        brainzplayerEnabled,
        dataSourcesPriority,
      });
      toast.success("Saved your preferences successfully");
      // Update the global context values

      // eslint-disable-next-line react-hooks/exhaustive-deps
      if (userPreferences) {
        userPreferences.brainzplayer = {
          youtubeEnabled,
          spotifyEnabled,
          soundcloudEnabled,
          appleMusicEnabled,
<<<<<<< HEAD
          internetArchiveEnabled,
=======
          funkwhaleEnabled,
>>>>>>> 70c5eb33
          brainzplayerEnabled,
          dataSourcesPriority,
        };
      }
    } catch (error) {
      toast.error(
        <ToastMsg
          title="Error saving preferences"
          message={
            <>
              {error.toString()}
              <br />
              Please try again or contact us if the issue persists.
            </>
          }
        />
      );
    }
  }, [
    youtubeEnabled,
    spotifyEnabled,
    soundcloudEnabled,
    appleMusicEnabled,
<<<<<<< HEAD
    internetArchiveEnabled,
=======
    funkwhaleEnabled,
>>>>>>> 70c5eb33
    brainzplayerEnabled,
    dataSourcesPriority,
    APIService,
    currentUser?.auth_token,
    userPreferences,
  ]);

  return (
    <>
      <Helmet>
        <title>BrainzPlayer Settings</title>
      </Helmet>
      <h2 className="page-title">BrainzPlayer settings</h2>
      <Switch
        id="enable-brainzplayer"
        value="brainzplayer"
        checked={brainzplayerEnabled}
        onChange={(e) => setBrainzplayerEnabled(!brainzplayerEnabled)}
        switchLabel={
          <span
            className={`text-brand ${!brainzplayerEnabled ? "text-muted" : ""}`}
          >
            <span>Enable the player</span>
          </span>
        }
      />
      <details open={brainzplayerEnabled}>
        <summary>
          {!brainzplayerEnabled && (
            <p className="text-primary">
              <b>You will not be able to play any music on Listenbrainz</b>
            </p>
          )}
        </summary>
        <h3 className="mt-4">Play music with...</h3>
        <p>Choose which music services to use for playback in ListenBrainz.</p>

        <p>
          YouTube is enabled by default. For a better listening experience we
          recommend enabling another service.
        </p>
        <div
          className="mb-4"
          data-tip
          data-tip-disable={
            spotifyEnabled || SpotifyPlayer.hasPermissions(spotifyAuth)
          }
          data-for="login-first"
        >
          <Switch
            id="enable-spotify"
            disabled={
              !spotifyEnabled && !SpotifyPlayer.hasPermissions(spotifyAuth)
            }
            value="spotify"
            checked={spotifyEnabled}
            onChange={(e) => setSpotifyEnabled(!spotifyEnabled)}
            switchLabel={
              <span
                className={`text-brand ${!spotifyEnabled ? "text-muted" : ""}`}
              >
                <span>
                  <FontAwesomeIcon
                    icon={faSpotify}
                    color={spotifyEnabled ? dataSourcesInfo.spotify.color : ""}
                  />
                </span>
                <span>&nbsp;Spotify</span>
              </span>
            }
          />
          <br />
          <small>
            Spotify requires a premium account.
            <br />
            Sign in on the{" "}
            <Link to="/settings/music-services/details/">
              &quot;connect services&quot; page
            </Link>
            .
          </small>
        </div>
        <div
          className="mb-4"
          data-tip
          data-tip-disable={
            appleMusicEnabled || AppleMusicPlayer.hasPermissions(appleAuth)
          }
          data-for="login-first"
        >
          <Switch
            id="enable-apple-music"
            value="apple-music"
            disabled={
              !appleMusicEnabled && !AppleMusicPlayer.hasPermissions(appleAuth)
            }
            checked={appleMusicEnabled}
            onChange={(e) => setAppleMusicEnabled(!appleMusicEnabled)}
            switchLabel={
              <span
                className={`text-brand ${
                  !appleMusicEnabled ? "text-muted" : ""
                }`}
              >
                <span>
                  <FontAwesomeIcon
                    icon={faApple}
                    color={
                      appleMusicEnabled ? dataSourcesInfo.appleMusic.color : ""
                    }
                  />
                </span>
                <span>&nbsp;Apple Music</span>
              </span>
            }
          />
          <br />
          <small>
            Apple Music requires a premium account.
            <br />
            Sign in on the{" "}
            <Link to="/settings/music-services/details/">
              &quot;connect services&quot; page
            </Link>
            . You will need to sign in every 6 months, as the authorization
            expires.
          </small>
        </div>
        <div
          className="mb-4"
          data-tip
          data-tip-disable={
            soundcloudEnabled || SoundcloudPlayer.hasPermissions(soundcloudAuth)
          }
          data-for="login-first"
        >
          <Switch
            id="enable-soundcloud"
            value="soundcloud"
            disabled={
              !soundcloudEnabled &&
              !SoundcloudPlayer.hasPermissions(soundcloudAuth)
            }
            checked={soundcloudEnabled}
            onChange={(e) => setSoundcloudEnabled(!soundcloudEnabled)}
            switchLabel={
              <span
                className={`text-brand ${
                  !soundcloudEnabled ? "text-muted" : ""
                }`}
              >
                <span className={soundcloudEnabled ? "text-success" : ""}>
                  <FontAwesomeIcon
                    icon={faSoundcloud}
                    color={
                      soundcloudEnabled ? dataSourcesInfo.soundcloud.color : ""
                    }
                  />
                </span>
                <span>&nbsp;SoundCloud</span>
              </span>
            }
          />
          <br />
          <small>
            SoundCloud requires a free account.
            <br />
            Sign in on the{" "}
            <Link to="/settings/music-services/details/">
              &quot;connect services&quot; page
            </Link>
          </small>
        </div>
        <div
          className="mb-4"
          data-tip
          data-tip-disable={
            funkwhaleEnabled || FunkwhalePlayer.hasPermissions(funkwhaleAuth)
          }
          data-for="login-first"
        >
          <Switch
            id="enable-funkwhale"
            value="funkwhale"
            disabled={
              !funkwhaleEnabled &&
              !FunkwhalePlayer.hasPermissions(funkwhaleAuth)
            }
            checked={funkwhaleEnabled}
            onChange={(e) => setFunkwhaleEnabled(!funkwhaleEnabled)}
            switchLabel={
              <span
                className={`text-brand ${
                  !funkwhaleEnabled ? "text-muted" : ""
                }`}
              >
                <span>
                  <FontAwesomeIcon
                    icon={faFunkwhale as IconProp}
                    color={
                      funkwhaleEnabled ? dataSourcesInfo.funkwhale.color : ""
                    }
                  />
                </span>
                <span>&nbsp;Funkwhale</span>
              </span>
            }
          />
          <br />
          <small>
            Funkwhale is a federated audio platform. You will need to connect a
            Funkwhale instance.
            <br />
            Sign in on the{" "}
            <Link to="/settings/music-services/details/">
              &quot;connect services&quot; page
            </Link>
          </small>
        </div>
        <div className="mb-4">
          <Switch
            id="enable-youtube"
            value="youtube"
            checked={youtubeEnabled}
            onChange={(e) => setYoutubeEnabled(!youtubeEnabled)}
            switchLabel={
              <span
                className={`text-brand ${!youtubeEnabled ? "text-muted" : ""}`}
              >
                <span className={youtubeEnabled ? "text-success" : ""}>
                  <FontAwesomeIcon
                    icon={faYoutube}
                    color={youtubeEnabled ? dataSourcesInfo.youtube.color : ""}
                  />
                </span>
                <span>&nbsp;YouTube</span>
              </span>
            }
          />
          <br />
          <small>
            YouTube does not require an account and is the default fallback.
            Search results from YouTube are often inaccurate.
            <br />
            By using YouTube you agree to be bound by the YouTube Terms of
            Service:
            <ul>
              <li>
                <a
                  href="https://www.youtube.com/t/terms"
                  target="_blank"
                  rel="noreferrer"
                >
                  Youtube Terms of Service
                </a>
              </li>
              <li>
                <a
                  href="https://policies.google.com/privacy"
                  target="_blank"
                  rel="noreferrer"
                >
                  Google Privacy Policy
                </a>
              </li>
            </ul>
          </small>
        </div>
        <div className="mb-4">
          <Switch
            id="enable-internet-archive"
            value="internetArchive"
            checked={internetArchiveEnabled}
            onChange={() => setInternetArchiveEnabled(!internetArchiveEnabled)}
            switchLabel={
              <span
                className={`text-brand ${
                  !internetArchiveEnabled ? "text-muted" : ""
                }`}
              >
                <span>
                  <FontAwesomeIcon
                    icon={dataSourcesInfo.internetArchive.icon}
                    color={
                      internetArchiveEnabled
                        ? dataSourcesInfo.internetArchive.color
                        : ""
                    }
                  />
                </span>
                <span>&nbsp;Internet Archive</span>
              </span>
            }
          />
          <br />
          <small>
            Internet Archive is a free, public domain audio archive.
          </small>
        </div>
        <h3 className="mt-4">Music services priority</h3>
        <p>
          You have the option to adjust the priority of the music services. They
          will be used in the order you set here.
        </p>
        <p>Drag and drop the services to reorder them:</p>
        <ReactSortable
          list={sortedList}
          setList={(newState) => {
            setDataSourcesPriority(newState.map((item) => item.id));
          }}
          onEnd={moveDataSource}
          handle=".drag-handle"
        >
          {sortedList.map((item) => (
            <Card
              key={item.id}
              className="listen-card playlist-item-card"
              style={{ maxWidth: "900px" }}
            >
              <div className="main-content text-brand">
                <span className="drag-handle text-muted">
                  <FontAwesomeIcon icon={faGripLines as IconProp} />
                </span>
                <span>
                  <FontAwesomeIcon
                    icon={item.info?.icon}
                    color={item.info?.color}
                  />
                </span>
                <span>&nbsp;{item.info?.name}</span>
              </div>
            </Card>
          ))}
        </ReactSortable>
      </details>
      <button
        className="btn btn-lg btn-info"
        type="button"
        onClick={saveSettings}
      >
        Save BrainzPlayer settings
      </button>
      <ReactTooltip id="login-first" aria-haspopup="true" delayHide={500}>
        You must login to this service in the &quot;Connect services&quot;
        section before using it.
      </ReactTooltip>
    </>
  );
}

export default BrainzPlayerSettings;<|MERGE_RESOLUTION|>--- conflicted
+++ resolved
@@ -14,7 +14,6 @@
 import { ReactSortable } from "react-sortablejs";
 import { faGripLines } from "@fortawesome/free-solid-svg-icons";
 import { IconDefinition, IconProp } from "@fortawesome/fontawesome-svg-core";
-import { union } from "lodash";
 import Switch from "../../components/Switch";
 import GlobalAppContext from "../../utils/GlobalAppContext";
 import SpotifyPlayer from "../../common/brainzplayer/SpotifyPlayer";
@@ -23,11 +22,8 @@
 import { ToastMsg } from "../../notifications/Notifications";
 import AppleMusicPlayer from "../../common/brainzplayer/AppleMusicPlayer";
 import Card from "../../components/Card";
-<<<<<<< HEAD
 import faInternetArchive from "../../common/icons/faInternetArchive";
-=======
 import faFunkwhale from "../../common/icons/faFunkwhale";
->>>>>>> 70c5eb33
 
 export const dataSourcesInfo = {
   youtube: {
@@ -50,17 +46,15 @@
     icon: faApple,
     color: "#000000",
   },
-<<<<<<< HEAD
   internetArchive: {
     name: "Internet Archive",
     icon: faInternetArchive,
     color: "#6c757d",
-=======
+  },
   funkwhale: {
     name: "Funkwhale",
     icon: faFunkwhale,
     color: "#009FE3",
->>>>>>> 70c5eb33
   },
 } as const;
 
@@ -101,14 +95,12 @@
     userPreferences?.brainzplayer?.appleMusicEnabled ??
       AppleMusicPlayer.hasPermissions(appleAuth)
   );
-<<<<<<< HEAD
   const [internetArchiveEnabled, setInternetArchiveEnabled] = React.useState(
     userPreferences?.brainzplayer?.internetArchiveEnabled ?? true
-=======
+  );
   const [funkwhaleEnabled, setFunkwhaleEnabled] = React.useState(
     userPreferences?.brainzplayer?.funkwhaleEnabled ??
       FunkwhalePlayer.hasPermissions(funkwhaleAuth)
->>>>>>> 70c5eb33
   );
   const [brainzplayerEnabled, setBrainzplayerEnabled] = React.useState(
     userPreferences?.brainzplayer?.brainzplayerEnabled ?? true
@@ -158,11 +150,8 @@
         spotifyEnabled,
         soundcloudEnabled,
         appleMusicEnabled,
-<<<<<<< HEAD
         internetArchiveEnabled,
-=======
         funkwhaleEnabled,
->>>>>>> 70c5eb33
         brainzplayerEnabled,
         dataSourcesPriority,
       });
@@ -176,11 +165,8 @@
           spotifyEnabled,
           soundcloudEnabled,
           appleMusicEnabled,
-<<<<<<< HEAD
           internetArchiveEnabled,
-=======
           funkwhaleEnabled,
->>>>>>> 70c5eb33
           brainzplayerEnabled,
           dataSourcesPriority,
         };
@@ -204,11 +190,8 @@
     spotifyEnabled,
     soundcloudEnabled,
     appleMusicEnabled,
-<<<<<<< HEAD
     internetArchiveEnabled,
-=======
     funkwhaleEnabled,
->>>>>>> 70c5eb33
     brainzplayerEnabled,
     dataSourcesPriority,
     APIService,
