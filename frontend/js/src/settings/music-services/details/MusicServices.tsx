--- conflicted
+++ resolved
@@ -310,150 +310,6 @@
           </div>
         </div>
 
-<<<<<<< HEAD
-        <div className="card">
-          <div className="card-header">
-            <h3 className="card-title">Last.FM</h3>
-          </div>
-          <div className="card-body">
-            <p>
-              Connect to your Last.FM account to import your entire listening
-              history and automatically add your new scrobbles to ListenBrainz.
-            </p>
-            {permissions.lastfm === "import" ? (
-              <ImportStatus serviceName="lastfm" />
-            ) : (
-              <div
-                className="alert alert-warning alert-dismissible fade show"
-                role="alert"
-              >
-                Before connecting, you must disable the &#34;Hide recent
-                listening information&#34; setting in your Last.fm{" "}
-                <a
-                  href="https://www.last.fm/settings/privacy"
-                  target="_blank"
-                  rel="noreferrer"
-                >
-                  privacy settings
-                </a>
-                .
-                <button
-                  type="button"
-                  className="btn-close"
-                  data-bs-dismiss="alert"
-                  aria-label="Close"
-                />
-              </div>
-            )}
-            <form onSubmit={handleConnectToLastFM}>
-              <div className="flex flex-wrap align-items-end gap-3">
-                <div>
-                  <label className="form-label" htmlFor="lastfmUsername">
-                    Your Last.FM username:
-                  </label>
-                  <input
-                    type="text"
-                    className="form-control"
-                    name="lastfmUsername"
-                    title="Last.FM Username"
-                    placeholder="Last.FM Username"
-                    value={lastfmUserId}
-                    onChange={(e) => {
-                      setLastfmUserId(e.target.value);
-                    }}
-                    readOnly={!lastFMEdit && permissions.lastfm === "import"}
-                  />
-                </div>
-                <div>
-                  <label className="form-label" htmlFor="datetime">
-                    Start import from (optional):
-                  </label>
-                  <input
-                    type="datetime-local"
-                    className="form-control"
-                    max={new Date().toISOString()}
-                    value={lastfmLatestListenedAt}
-                    onChange={(e) => {
-                      setLastfmLatestListenedAt(e.target.value);
-                    }}
-                    name="lastFMStartDatetime"
-                    title="Date and time to start import at"
-                    readOnly={!lastFMEdit && permissions.lastfm === "import"}
-                  />
-                </div>
-                <div style={{ flex: 0, alignSelf: "end" }}>
-                  <button
-                    disabled={permissions.lastfm !== "import"}
-                    type={lastFMEdit ? "button" : "submit"}
-                    className={`btn ${lastFMEditButtonClass}`}
-                    onClick={() => {
-                      setLastFMEdit((prev) => !prev);
-                    }}
-                  >
-                    {lastFMEdit ? "Save" : "Edit"}
-                  </button>
-                </div>
-              </div>
-              <br />
-              <div className="music-service-selection">
-                <button
-                  type="submit"
-                  className="music-service-option"
-                  style={{ width: "100%" }}
-                >
-                  <input
-                    readOnly
-                    type="radio"
-                    id="lastfm_import"
-                    name="lastfm"
-                    value="import"
-                    checked={permissions.lastfm === "import"}
-                  />
-                  <label htmlFor="lastfm_import">
-                    <div className="title">
-                      Connect{permissions.lastfm === "import" ? "ed" : ""} to
-                      Last.FM
-                    </div>
-                    <div className="details">
-                      We will periodically check your Last.FM account and add
-                      your new scrobbles to ListenBrainz
-                    </div>
-                  </label>
-                </button>
-                <button
-                  type="button"
-                  className="music-service-option"
-                  onClick={(e) => handleImportFeedback(e, "lastfm")}
-                >
-                  <input
-                    readOnly
-                    type="radio"
-                    id="lastfm_import_loved_tracks"
-                    name="lastfm"
-                    value="loved_tracks"
-                    checked={false}
-                  />
-                  <label htmlFor="lastfm_import_loved_tracks">
-                    <div className="title">Import loved tracks</div>
-                    <div className="details">
-                      Can only be run manually to import your loved tracks from
-                      Last.FM. You can run it again without creating duplicates.
-                    </div>
-                  </label>
-                </button>
-                <ServicePermissionButton
-                  service="lastfm"
-                  current={permissions.lastfm ?? "disable"}
-                  value="disable"
-                  title="Disable"
-                  details="New scrobbles won't be imported from Last.FM"
-                  handlePermissionChange={handlePermissionChange}
-                />
-              </div>
-            </form>
-          </div>
-        </div>
-=======
         <LFMMusicServicePermissions
           serviceName="lastfm"
           serviceDisplayName="Last.FM"
@@ -474,7 +330,6 @@
             loaderData.current_librefm_settings?.latest_listened_at
           }
         />
->>>>>>> 0b848f17
 
         <div className="card">
           <div className="card-header">
