--- conflicted
+++ resolved
@@ -33,24 +33,12 @@
   renderRoot.render(
     <ErrorBoundary>
       <GlobalAppContext.Provider value={globalAppContext}>
-<<<<<<< HEAD
-        <NiceModal.Provider>
-          <Helmet
-            defaultTitle="ListenBrainz"
-            titleTemplate="%s - ListenBrainz"
-          />
-          <ReactQueryDevtool client={queryClient}>
-            <BrainzPlayerProvider>
-              <RouterProvider router={router} />
-            </BrainzPlayerProvider>
-          </ReactQueryDevtool>
-        </NiceModal.Provider>
-=======
         <Helmet defaultTitle="ListenBrainz" titleTemplate="%s - ListenBrainz" />
         <ReactQueryDevtool client={queryClient}>
-          <RouterProvider router={router} />
+          <BrainzPlayerProvider>
+            <RouterProvider router={router} />
+          </BrainzPlayerProvider>
         </ReactQueryDevtool>
->>>>>>> 83eef557
       </GlobalAppContext.Provider>
     </ErrorBoundary>
   );
