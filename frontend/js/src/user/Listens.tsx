--- conflicted
+++ resolved
@@ -791,21 +791,6 @@
     const isCurrentUsersPage = currentUser?.name === user?.name;
     return (
       <div role="main">
-<<<<<<< HEAD
-        <div className="listen-header">
-          {listens.length === 0 ? <div id="spacer" /> : <h3>Recent listens</h3>}
-          {isCurrentUsersPage && (
-            <button
-              type="button"
-              className="btn btn-primary add-listen-btn"
-              onClick={() => {
-                NiceModal.show(AddListenModal, {
-                  newAlert,
-                });
-              }}
-              data-toggle="modal"
-              data-target="#AddListenModal"
-=======
         <div className="row">
           <div className="col-md-8 listen-header">
             {listens.length === 0 ? (
@@ -873,7 +858,6 @@
               className="btn lb-follow-button" // for same style as follow button next to it
               target="_blank"
               rel="noreferrer"
->>>>>>> 96c0ea7c
             >
               <img
                 src="/static/img/musicbrainz-16.svg"
