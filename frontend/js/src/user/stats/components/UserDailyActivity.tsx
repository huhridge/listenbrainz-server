import * as React from "react";
import { faExclamationCircle, faLink } from "@fortawesome/free-solid-svg-icons";
import { FontAwesomeIcon } from "@fortawesome/react-fontawesome";
import { IconProp } from "@fortawesome/fontawesome-svg-core";

import { useQuery } from "@tanstack/react-query";
import Card from "../../../components/Card";
import HeatMap from "./HeatMap";
import Loader from "../../../components/Loader";
import { COLOR_BLACK } from "../../../utils/constants";
import GlobalAppContext from "../../../utils/GlobalAppContext";

export type UserDailyActivityProps = {
  range: UserStatsAPIRange;
  user: ListenBrainzUser;
};

export type UserDailyActivityState = {
  data: UserDailyActivityData;
  loading: boolean;
  errorMessage: string;
  hasError: boolean;
};

export default function UserDailyActivity(props: UserDailyActivityProps) {
  const { APIService } = React.useContext(GlobalAppContext);

  // Props
  const { range, user } = props;

  // Load the Data
  const { data: loaderData, isLoading: loading } = useQuery({
    queryKey: ["userDailyActivity", user.name, range],
    queryFn: async () => {
      try {
        const queryData = await APIService.getUserDailyActivity(
          user.name,
          range
        );
        return {
          data: queryData,
          hasError: false,
          errorMessage: "",
        };
      } catch (error) {
        return {
          data: {} as UserDailyActivityResponse,
          hasError: true,
          errorMessage: error.message,
        };
      }
    },
  });

  const {
    data: rawData = {} as UserDailyActivityResponse,
    hasError = false,
    errorMessage = "",
  } = loaderData || {};

  const processData = (
    unProcessedData: UserDailyActivityResponse
  ): UserDailyActivityData => {
    const weekdays = [
      "Monday",
      "Tuesday",
      "Wednesday",
      "Thursday",
      "Friday",
      "Saturday",
      "Sunday",
    ];

    const result: UserDailyActivityData = [];
    if (!unProcessedData?.payload) {
      return result;
    }

    const tzOffset = -Math.floor(new Date().getTimezoneOffset() / 60);

    weekdays.forEach((day) => {
      const dayData = unProcessedData.payload.daily_activity[day];
      let hourData: any = [];

      hourData = dayData.map((elem) => {
        const hour = (elem.hour + tzOffset + 24) % 24;
        return {
          x: hour,
          y: elem.listen_count,
        };
      });

      result.push({
        id: day,
        data: hourData,
      });
    });

    const average = Array(24).fill(0);
    Object.values(unProcessedData.payload.daily_activity).forEach((dayData) => {
      dayData.forEach((hourData) => {
        average[hourData.hour] += hourData.listen_count;
      });
    });

    let averageData: any = [];
    averageData = average.map((elem, index) => {
      const hour = (index + tzOffset + 24) % 24;
      return {
        x: hour,
        y: Math.ceil(elem / 7),
      };
    });

    result.unshift({
      id: "Average",
      data: averageData,
    });

    return result;
  };

  const [data, setData] = React.useState<UserDailyActivityData>([]);
  React.useEffect(() => {
    if (rawData && rawData?.payload) {
      setData(processData(rawData));
    }
  }, [rawData]);

  return (
    <Card className="user-stats-card" data-testid="user-daily-activity">
      <div className="row">
<<<<<<< HEAD
        <div className="col-10">
          <h3 className="capitalize-bold" style={{ marginLeft: 20 }}>
            Daily Activity
          </h3>
=======
        <div className="col-xs-10">
          <h3 className="capitalize-bold">Daily Activity</h3>
>>>>>>> e1e02418
        </div>
        <div className="col-2 text-end">
          <h4 style={{ marginTop: 20 }}>
            <a href="#daily-activity">
              <FontAwesomeIcon
                icon={faLink as IconProp}
                size="sm"
                color={COLOR_BLACK}
                style={{ marginRight: 20 }}
              />
            </a>
          </h4>
        </div>
      </div>
      <Loader isLoading={loading}>
        {hasError ? (
          <div
            style={{
              display: "flex",
              alignItems: "center",
              justifyContent: "center",
              minHeight: "inherit",
            }}
          >
            <span style={{ fontSize: 24 }}>
              <FontAwesomeIcon icon={faExclamationCircle as IconProp} />{" "}
              {errorMessage}
            </span>
          </div>
        ) : (
          <div className="col-12">
            <HeatMap data={data} />
          </div>
        )}
      </Loader>
    </Card>
  );
}<|MERGE_RESOLUTION|>--- conflicted
+++ resolved
@@ -130,15 +130,8 @@
   return (
     <Card className="user-stats-card" data-testid="user-daily-activity">
       <div className="row">
-<<<<<<< HEAD
         <div className="col-10">
-          <h3 className="capitalize-bold" style={{ marginLeft: 20 }}>
-            Daily Activity
-          </h3>
-=======
-        <div className="col-xs-10">
           <h3 className="capitalize-bold">Daily Activity</h3>
->>>>>>> e1e02418
         </div>
         <div className="col-2 text-end">
           <h4 style={{ marginTop: 20 }}>
