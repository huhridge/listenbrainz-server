import { createRoot } from "react-dom/client";
import * as React from "react";

import * as Sentry from "@sentry/react";
import { Integrations } from "@sentry/tracing";
<<<<<<< HEAD
import NiceModal from "@ebay/nice-modal-react";
=======
import { faGlobe, faUser } from "@fortawesome/free-solid-svg-icons";
import { FontAwesomeIcon } from "@fortawesome/react-fontawesome";
>>>>>>> 65416f3c
import ErrorBoundary from "../utils/ErrorBoundary";
import Pill from "../components/Pill";
import UserListeningActivity from "./UserListeningActivity";
import UserTopEntity from "./UserTopEntity";
import UserDailyActivity from "./UserDailyActivity";
import UserArtistMap from "./UserArtistMap";
import { getPageProps } from "../utils/utils";
import { getAllStatRanges } from "./utils";
import {
  WithAlertNotificationsInjectedProps,
  withAlertNotifications,
} from "../notifications/AlertNotificationsHOC";
import APIServiceClass from "../utils/APIService";
import GlobalAppContext, { GlobalAppContextT } from "../utils/GlobalAppContext";

export type UserReportsProps = {
  user?: ListenBrainzUser;
  apiUrl: string;
} & WithAlertNotificationsInjectedProps;

export type UserReportsState = {
  range: UserStatsAPIRange;
};

export default class UserReports extends React.Component<
  UserReportsProps,
  UserReportsState
> {
  static contextType = GlobalAppContext;
  declare context: React.ContextType<typeof GlobalAppContext>;

  constructor(props: UserReportsProps) {
    super(props);

    this.state = {
      range: "" as UserStatsAPIRange,
    };
  }

  componentDidMount() {
    window.addEventListener("popstate", this.syncStateWithURL);

    const range = this.getURLParams();
    window.history.replaceState(
      null,
      "",
      `?range=${range}${window.location.hash}`
    );
    this.syncStateWithURL();
  }

  componentWillUnmount() {
    window.removeEventListener("popstate", this.syncStateWithURL);
  }

  changeRange = (newRange: UserStatsAPIRange): void => {
    this.setURLParams(newRange);
    this.syncStateWithURL();
  };

  syncStateWithURL = async (): Promise<void> => {
    const range = this.getURLParams();
    this.setState({ range });
  };

  getURLParams = (): UserStatsAPIRange => {
    const url = new URL(window.location.href);

    let range: UserStatsAPIRange = "week";
    if (url.searchParams.get("range")) {
      range = url.searchParams.get("range") as UserStatsAPIRange;
    }

    return range;
  };

  setURLParams = (range: UserStatsAPIRange): void => {
    window.history.pushState(null, "", `?range=${range}`);
  };

  render() {
    const { range } = this.state;
    const { apiUrl, user, newAlert } = this.props;
    const { currentUser } = this.context;

    const ranges = getAllStatRanges();
    let userStatsUrl: string | undefined;
    if (user?.name) {
      userStatsUrl = `${window.location.origin}/user/${user.name}/stats/?range=${range}`;
    } else if (currentUser?.name) {
      userStatsUrl = `${window.location.origin}/user/${currentUser.name}/stats/?range=${range}`;
    }

    const globalStatsUrl = `${window.location.origin}/statistics/?range=${range}`;

    return (
      <div>
        <div className="row mt-15 flex flex-wrap">
          <div style={{ flex: "initial" }}>
            {Array.from(ranges, ([stat_type, stat_name]) => {
              return (
                <Pill
                  active={range === stat_type}
                  type="secondary"
                  onClick={() => this.changeRange(stat_type)}
                >
                  {stat_name}
                </Pill>
              );
            })}
          </div>
          <div style={{ flex: "initial", marginLeft: "auto" }}>
            {Boolean(userStatsUrl) && (
              <a
                href={userStatsUrl}
                className={`pill secondary ${user ? "active" : ""}`}
              >
                <FontAwesomeIcon icon={faUser} />{" "}
                {user?.name ?? currentUser?.name}
              </a>
            )}
            <a
              href={globalStatsUrl}
              className={`pill secondary ${!user ? "active" : ""}`}
            >
              <FontAwesomeIcon icon={faGlobe} /> Global
            </a>
          </div>
        </div>
        <section id="listening-activity">
          <ErrorBoundary>
            <UserListeningActivity range={range} apiUrl={apiUrl} user={user} />
          </ErrorBoundary>
        </section>
        <section id="top-entity">
          <div className="row">
            <div className="col-md-4">
              <ErrorBoundary>
                <UserTopEntity
                  range={range}
                  entity="artist"
                  apiUrl={apiUrl}
                  user={user}
                  terminology="artist"
                  newAlert={newAlert}
                />
              </ErrorBoundary>
            </div>
            <div className="col-md-4">
              <ErrorBoundary>
                <UserTopEntity
                  range={range}
                  entity="release"
                  apiUrl={apiUrl}
                  user={user}
                  terminology="album"
                  newAlert={newAlert}
                />
              </ErrorBoundary>
            </div>
            <div className="col-md-4">
              <ErrorBoundary>
                <UserTopEntity
                  range={range}
                  entity="recording"
                  apiUrl={apiUrl}
                  user={user}
                  terminology="track"
                  newAlert={newAlert}
                />
              </ErrorBoundary>
            </div>
          </div>
        </section>
        {user && (
          <section id="daily-activity">
            <ErrorBoundary>
              <UserDailyActivity range={range} apiUrl={apiUrl} user={user} />
            </ErrorBoundary>
          </section>
        )}
        <section id="artist-origin">
          <ErrorBoundary>
            <UserArtistMap range={range} apiUrl={apiUrl} user={user} />
          </ErrorBoundary>
        </section>
      </div>
    );
  }
}

document.addEventListener("DOMContentLoaded", () => {
  const { domContainer, reactProps, globalReactProps } = getPageProps();
  const {
    api_url,
    sentry_dsn,
    current_user,
    spotify,
    youtube,
    sentry_traces_sample_rate,
  } = globalReactProps;
  const { user } = reactProps;

  if (sentry_dsn) {
    Sentry.init({
      dsn: sentry_dsn,
      integrations: [new Integrations.BrowserTracing()],
      tracesSampleRate: sentry_traces_sample_rate,
    });
  }
  const UserReportsPageWithAlertNotifications = withAlertNotifications(
    UserReports
  );

  const apiService = new APIServiceClass(
    api_url || `${window.location.origin}/1`
  );

  const globalProps: GlobalAppContextT = {
    APIService: apiService,
    currentUser: current_user,
    spotifyAuth: spotify,
    youtubeAuth: youtube,
  };

  const renderRoot = createRoot(domContainer!);
  renderRoot.render(
    <ErrorBoundary>
<<<<<<< HEAD
      <NiceModal.Provider>
        <UserReports apiUrl={api_url} user={user} />
      </NiceModal.Provider>
=======
      <GlobalAppContext.Provider value={globalProps}>
        <UserReportsPageWithAlertNotifications apiUrl={api_url} user={user} />
      </GlobalAppContext.Provider>
>>>>>>> 65416f3c
    </ErrorBoundary>
  );
});<|MERGE_RESOLUTION|>--- conflicted
+++ resolved
@@ -3,12 +3,9 @@
 
 import * as Sentry from "@sentry/react";
 import { Integrations } from "@sentry/tracing";
-<<<<<<< HEAD
 import NiceModal from "@ebay/nice-modal-react";
-=======
 import { faGlobe, faUser } from "@fortawesome/free-solid-svg-icons";
 import { FontAwesomeIcon } from "@fortawesome/react-fontawesome";
->>>>>>> 65416f3c
 import ErrorBoundary from "../utils/ErrorBoundary";
 import Pill from "../components/Pill";
 import UserListeningActivity from "./UserListeningActivity";
@@ -237,15 +234,11 @@
   const renderRoot = createRoot(domContainer!);
   renderRoot.render(
     <ErrorBoundary>
-<<<<<<< HEAD
-      <NiceModal.Provider>
-        <UserReports apiUrl={api_url} user={user} />
-      </NiceModal.Provider>
-=======
       <GlobalAppContext.Provider value={globalProps}>
-        <UserReportsPageWithAlertNotifications apiUrl={api_url} user={user} />
+        <NiceModal.Provider>
+          <UserReportsPageWithAlertNotifications apiUrl={api_url} user={user} />
+        </NiceModal.Provider>
       </GlobalAppContext.Provider>
->>>>>>> 65416f3c
     </ErrorBoundary>
   );
 });