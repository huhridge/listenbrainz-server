--- conflicted
+++ resolved
@@ -35,12 +35,9 @@
   useBrainzPlayerDispatch,
 } from "./BrainzPlayerContext";
 import Queue from "./Queue";
-<<<<<<< HEAD
 import MusicPlayer from "./MusicPlayer";
 import { FeedbackValue } from "./utils";
-=======
 import VolumeControlButton from "./VolumeControlButton";
->>>>>>> 01cde2d0
 
 type BrainzPlayerUIProps = {
   currentDataSourceName?: string;
@@ -218,7 +215,7 @@
   const playbackDisabledText = "Playback disabled in preferences";
 
   const [showQueue, setShowQueue] = React.useState(false);
-<<<<<<< HEAD
+  const [showVolume, setShowVolume] = React.useState(false);
   const [showMusicPlayer, setShowMusicPlayer] = React.useState(false);
 
   const defaultRGBForMusicPlayer = React.useMemo(() => {
@@ -261,9 +258,6 @@
   const toggleMusicPlayer = React.useCallback(() => {
     setShowMusicPlayer((prevShow) => !prevShow);
   }, []);
-=======
-  const [showVolume, setShowVolume] = React.useState(false);
->>>>>>> 01cde2d0
 
   const toggleRepeatMode = React.useCallback(() => {
     dispatch({ type: "TOGGLE_REPEAT_MODE" });
