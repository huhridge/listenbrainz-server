import { IconProp } from "@fortawesome/fontawesome-svg-core";
import { faPlayCircle } from "@fortawesome/free-solid-svg-icons";
import { FontAwesomeIcon } from "@fortawesome/react-fontawesome";
import {
  has as _has,
  isEqual as _isEqual,
  isNil as _isNil,
  isString as _isString,
  throttle as _throttle,
  assign,
  cloneDeep,
  debounce,
  omit,
  union,
} from "lodash";
import * as React from "react";
import { toast } from "react-toastify";
import { Link, useLocation } from "react-router";
import { Helmet } from "react-helmet";
import {
  ToastMsg,
  createNotification,
  hasMediaSessionSupport,
  hasNotificationPermission,
  overwriteMediaSession,
  updateMediaSession,
} from "../../notifications/Notifications";
import GlobalAppContext from "../../utils/GlobalAppContext";
import BrainzPlayerUI from "./BrainzPlayerUI";
import SoundcloudPlayer from "./SoundcloudPlayer";
import SpotifyPlayer from "./SpotifyPlayer";
import YoutubePlayer from "./YoutubePlayer";
import AppleMusicPlayer from "./AppleMusicPlayer";
import InternetArchivePlayer from "./InternetArchivePlayer";
import FunkwhalePlayer from "./FunkwhalePlayer";
import InternetArchivePlayer from "./InternetArchivePlayer";
import {
  dataSourcesInfo,
  DataSourceKey,
  defaultDataSourcesPriority,
} from "../../settings/brainzplayer/BrainzPlayerSettings";
import {
  QueueRepeatModes,
  useBrainzPlayerContext,
  useBrainzPlayerDispatch,
} from "./BrainzPlayerContext";

export type DataSourceType = {
  name: string;
  icon: IconProp;
  iconColor: string;
  playListen: (listen: Listen | JSPFTrack) => void;
  togglePlay: () => void;
  seekToPositionMs: (msTimecode: number) => void;
  canSearchAndPlayTracks: () => boolean;
  datasourceRecordsListens: () => boolean;
};

export type DataSourceTypes =
  | SpotifyPlayer
  | YoutubePlayer
  | SoundcloudPlayer
  | AppleMusicPlayer
  | InternetArchivePlayer
  | FunkwhalePlayer;
  | AppleMusicPlayer
  | InternetArchivePlayer;

export type DataSourceProps = {
  show: boolean;
  volume?: number;
  playerPaused: boolean;
  onPlayerPausedChange: (paused: boolean) => void;
  onProgressChange: (progressMs: number) => void;
  onDurationChange: (durationMs: number) => void;
  onTrackInfoChange: (
    title: string,
    trackURL: string,
    artist?: string,
    album?: string,
    artwork?: Array<MediaImage>
  ) => void;
  onTrackEnd: () => void;
  onTrackNotFound: () => void;
  handleError: (error: BrainzPlayerError, title: string) => void;
  handleWarning: (message: string | JSX.Element, title: string) => void;
  handleSuccess: (message: string | JSX.Element, title: string) => void;
  onInvalidateDataSource: (
    dataSource?: DataSourceTypes,
    message?: string | JSX.Element
  ) => void;
};

/**
 * Due to some issue with TypeScript when accessing static methods of an instance when you don't know
 * which class it is, we have to manually determine the class of the instance and call MyClass.staticMethod().
 * Neither instance.constructor.staticMethod() nor instance.prototype.constructor.staticMethod() work without issues.
 * See https://github.com/Microsoft/TypeScript/issues/3841#issuecomment-337560146
 */
function isListenFromDatasource(
  listen: BaseListenFormat | Listen | JSPFTrack,
  datasource: DataSourceTypes | null
) {
  if (!listen || !datasource) {
    return undefined;
  }
  if (datasource instanceof SpotifyPlayer) {
    return SpotifyPlayer.isListenFromThisService(listen);
  }
  if (datasource instanceof YoutubePlayer) {
    return YoutubePlayer.isListenFromThisService(listen);
  }
  if (datasource instanceof SoundcloudPlayer) {
    return SoundcloudPlayer.isListenFromThisService(listen);
  }
  if (datasource instanceof AppleMusicPlayer) {
    return AppleMusicPlayer.isListenFromThisService(listen);
  }
  if (datasource instanceof FunkwhalePlayer) {
    return FunkwhalePlayer.isListenFromThisService(listen);
  }
  return undefined;
}

export default function BrainzPlayer() {
  // Global App Context
  const globalAppContext = React.useContext(GlobalAppContext);
  const {
    currentUser,
    youtubeAuth,
    spotifyAuth,
    soundcloudAuth,
    funkwhaleAuth,
    appleAuth,
    userPreferences,
    APIService,
  } = globalAppContext;

  const {
    refreshSpotifyToken,
    refreshYoutubeToken,
    refreshSoundcloudToken,
    refreshFunkwhaleToken: apiRefreshFunkwhaleToken,
    APIBaseURI: listenBrainzAPIBaseURI,
  } = APIService;

  // Wrapper for funkwhale token refresh that gets the host URL from context
  const refreshFunkwhaleToken = React.useCallback(async () => {
    const hostUrl = funkwhaleAuth?.instance_url;
    if (!hostUrl) {
      throw new Error("No Funkwhale instance URL found in context");
    }
    if (!currentUser?.auth_token) {
      throw new Error("No user authentication token available");
    }

    try {
      return await apiRefreshFunkwhaleToken(currentUser.auth_token, hostUrl);
    } catch (error) {
      // Check if this is an authentication error that requires reconnection
      if (error.status === 401 || error.status === 403) {
        const errorMessage = error.message || "";
        if (
          errorMessage.includes("no longer valid") ||
          errorMessage.includes("reconnect") ||
          errorMessage.includes("revoked authorization")
        ) {
          throw new Error(
            "Funkwhale connection is no longer valid. Please reconnect to this server in your music service settings."
          );
        }
        throw new Error(
          "Funkwhale authentication failed. Please re-authenticate in your music service settings."
        );
      }
      if (error.status === 503) {
        throw new Error(
          "Funkwhale service is temporarily unavailable. Please try again later."
        );
      }
      throw new Error(`Token refresh failed: ${error.message}`);
    }
  }, [
    apiRefreshFunkwhaleToken,
    funkwhaleAuth?.instance_url,
    currentUser?.auth_token,
  ]);

  // Constants
  // By how much should we seek in the track?
  const SEEK_TIME_MILLISECONDS = 5000;
  // Wait X milliseconds between start of song and sending a full listen
  const SUBMIT_LISTEN_AFTER_MS = 30000;
  // Check if it's time to submit the listen every X milliseconds
  const SUBMIT_LISTEN_UPDATE_INTERVAL = 5000;

  const brainzPlayerDisabled =
    userPreferences?.brainzplayer?.brainzplayerEnabled === false ||
    (userPreferences?.brainzplayer?.spotifyEnabled === false &&
      userPreferences?.brainzplayer?.youtubeEnabled === false &&
      userPreferences?.brainzplayer?.soundcloudEnabled === false &&
      userPreferences?.brainzplayer?.internetArchiveEnabled === false &&
      userPreferences?.brainzplayer?.funkwhaleEnabled === false &&
      userPreferences?.brainzplayer?.internetArchiveEnabled === false &&
      userPreferences?.brainzplayer?.appleMusicEnabled === false);

  // BrainzPlayerContext
  const brainzPlayerContext = useBrainzPlayerContext();

  const brainzPlayerContextRef = React.useRef(brainzPlayerContext);
  brainzPlayerContextRef.current = brainzPlayerContext;

  const dispatch = useBrainzPlayerDispatch();

  // State
  const [htmlTitle, setHtmlTitle] = React.useState<string>(
    window.document.title
  );
  const [currentHTMLTitle, setCurrentHTMLTitle] = React.useState<string | null>(
    null
  );

  const {
    spotifyEnabled = true,
    appleMusicEnabled = true,
    funkwhaleEnabled = true,
    soundcloudEnabled = true,
    youtubeEnabled = true,
    internetArchiveEnabled = true,
    brainzplayerEnabled = true,
    dataSourcesPriority = defaultDataSourcesPriority,
  } = userPreferences?.brainzplayer ?? {};

  const enabledDataSources = [
    spotifyEnabled && SpotifyPlayer.hasPermissions(spotifyAuth) && "spotify",
    appleMusicEnabled &&
      AppleMusicPlayer.hasPermissions(appleAuth) &&
      "appleMusic",
    funkwhaleEnabled &&
      FunkwhalePlayer.hasPermissions(funkwhaleAuth) &&
      "funkwhale",
    soundcloudEnabled &&
      SoundcloudPlayer.hasPermissions(soundcloudAuth) &&
      "soundcloud",
    youtubeEnabled && "youtube",
    internetArchiveEnabled && "internetArchive",
  ].filter(Boolean) as DataSourceKey[];

  // Use the enabled sources to filter the priority list
  // Combine saved priority list and default list to add any new music service at the end
  // then filter out disabled datasources (new ones will be enabled by default)
  const sortedDataSources = union(
    dataSourcesPriority,
    defaultDataSourcesPriority
  ).filter((key) => enabledDataSources.includes(key));

  // Refs
  const spotifyPlayerRef = React.useRef<SpotifyPlayer>(null);
  const youtubePlayerRef = React.useRef<YoutubePlayer>(null);
  const soundcloudPlayerRef = React.useRef<SoundcloudPlayer>(null);
  const appleMusicPlayerRef = React.useRef<AppleMusicPlayer>(null);
  const internetArchivePlayerRef = React.useRef<InternetArchivePlayer>(null);
  const funkwhalePlayerRef = React.useRef<FunkwhalePlayer>(null);
  const internetArchivePlayerRef = React.useRef<InternetArchivePlayer>(null);
  const dataSourceRefs: Array<React.RefObject<
    DataSourceTypes
  >> = React.useMemo(() => {
    const dataSources: Array<React.RefObject<DataSourceTypes>> = [];
    sortedDataSources.forEach((key) => {
      switch (key) {
        case "spotify":
          dataSources.push(spotifyPlayerRef);
          break;
        case "youtube":
          dataSources.push(youtubePlayerRef);
          break;
        case "soundcloud":
          dataSources.push(soundcloudPlayerRef);
          break;
        case "appleMusic":
          dataSources.push(appleMusicPlayerRef);
          break;
        case "internetArchive":
          dataSources.push(internetArchivePlayerRef);
<<<<<<< HEAD
=======
          break;
>>>>>>> c27cb68f
        case "funkwhale":
          dataSources.push(funkwhalePlayerRef);
          break;
        default:
        // do nothing
      }
    });
    return dataSources;
  }, [sortedDataSources]);

  const playerStateTimerID = React.useRef<NodeJS.Timeout | null>(null);

  // Functions
  const alertBeforeClosingPage = (event: BeforeUnloadEvent) => {
    if (!brainzPlayerContextRef.current.playerPaused) {
      // Some old browsers may allow to set a custom message, but this is deprecated.
      event.preventDefault();
      // eslint-disable-next-line no-param-reassign
      event.returnValue = `You are currently playing music from this page.
      Are you sure you want to close it? Playback will be stopped.`;
      return event.returnValue;
    }
    return null;
  };

  /** We use LocalStorage events as a form of communication between BrainzPlayers
   * that works across browser windows/tabs, to ensure only one BP is playing at a given time.
   * The event is not fired in the tab/window where the localStorage.setItem call initiated.
   */
  const onLocalStorageEvent = async (event: StorageEvent) => {
    if (event.storageArea !== localStorage) return;
    if (event.key === "BrainzPlayer_stop") {
      const dataSource =
        dataSourceRefs[brainzPlayerContextRef.current.currentDataSourceIndex]
          ?.current;
      if (dataSource && !brainzPlayerContextRef.current.playerPaused) {
        await dataSource.togglePlay();
      }
    }
  };

  const stopOtherBrainzPlayers = (): void => {
    // Tell all other BrainzPlayer instances to please STFU
    // Using timestamp to ensure a new value each time
    window?.localStorage?.setItem("BrainzPlayer_stop", Date.now().toString());
  };

  // Handle Notifications
  const handleError = (error: BrainzPlayerError, title: string): void => {
    if (!error) {
      return;
    }
    const message = _isString(error)
      ? error
      : `${!_isNil(error.status) ? `Error ${error.status}:` : ""} ${
          error.message || error.statusText
        }`;
    toast.error(<ToastMsg title={title} message={message} />, {
      toastId: title,
    });
  };

  const handleWarning = (
    message: string | JSX.Element,
    title: string
  ): void => {
    toast.warn(<ToastMsg title={title} message={message} />, {
      toastId: title,
    });
  };

  const handleSuccess = (
    message: string | JSX.Element,
    title: string
  ): void => {
    toast.success(<ToastMsg title={title} message={message} />, {
      toastId: title,
    });
  };

  const handleInfoMessage = (
    message: string | JSX.Element,
    title: string
  ): void => {
    toast.info(<ToastMsg title={title} message={message} />, {
      toastId: title,
    });
  };

  // Set Title
  const updateWindowTitleWithTrackName = () => {
    const trackName = brainzPlayerContextRef.current.currentTrackName || "";
    setCurrentHTMLTitle(`🎵 ${trackName}`);
  };

  const reinitializeWindowTitle = () => {
    setCurrentHTMLTitle(htmlTitle);
  };

  const invalidateDataSource = (
    dataSource?: DataSourceTypes,
    message?: string | JSX.Element
  ): void => {
    let dataSourceIndex = brainzPlayerContextRef.current.currentDataSourceIndex;
    if (dataSource) {
      dataSourceIndex = dataSourceRefs.findIndex(
        (source) => source.current === dataSource
      );
    }
    if (dataSourceIndex >= 0) {
      if (message) {
        handleWarning(message, "Cannot play from this source");
      }
      dataSourceRefs.splice(dataSourceIndex, 1);
    }
  };

  const getListenMetadataToSubmit = (): BaseListenFormat => {
    const dataSource =
      dataSourceRefs[brainzPlayerContextRef.current.currentDataSourceIndex];

    const brainzplayer_metadata = {
      artist_name: brainzPlayerContextRef.current.currentTrackArtist,
      release_name: brainzPlayerContextRef.current.currentTrackAlbum,
      track_name: brainzPlayerContextRef.current.currentTrackName,
    };
    // Create a new listen and augment it with the existing listen and datasource's metadata
    const newListen: BaseListenFormat = {
      // convert Javascript millisecond time to unix epoch in seconds
      listened_at: Math.floor(Date.now() / 1000),
      track_metadata:
        cloneDeep(
          (brainzPlayerContextRef.current.currentListen as BaseListenFormat)
            ?.track_metadata
        ) ?? {},
    };

    const musicServiceName = dataSource.current?.name;
    let musicServiceDomain = dataSource.current?.domainName;
    // Best effort try?
    if (!musicServiceDomain && brainzPlayerContextRef.current.currentTrackURL) {
      try {
        // Browser could potentially be missing the URL constructor
        musicServiceDomain = new URL(
          brainzPlayerContextRef.current.currentTrackURL
        ).hostname;
      } catch (e) {
        // Do nothing, we just fallback gracefully to dataSource name.
      }
    }

    // ensure the track_metadata.additional_info path exists and add brainzplayer_metadata field
    assign(newListen.track_metadata, {
      brainzplayer_metadata,
      additional_info: {
        duration_ms:
          brainzPlayerContextRef.current.durationMs > 0
            ? brainzPlayerContextRef.current.durationMs
            : undefined,
        media_player: "BrainzPlayer",
        submission_client: "BrainzPlayer",
        // TODO:  passs the GIT_COMMIT_SHA env variable to the globalprops and add it here as submission_client_version
        // submission_client_version:"",
        music_service: musicServiceDomain,
        music_service_name: musicServiceName,
        origin_url: brainzPlayerContextRef.current.currentTrackURL,
      },
    });
    return newListen;
  };

  const submitListenToListenBrainz = async (
    listenType: ListenType,
    listen: BaseListenFormat,
    retries: number = 3
  ): Promise<void> => {
    const dataSource =
      dataSourceRefs[brainzPlayerContextRef.current.currentDataSourceIndex];
    if (!currentUser || !currentUser.auth_token) {
      return;
    }
    const isPlayingNowType = listenType === "playing_now";
    // Always submit playing_now listens for a better experience on LB pages
    // (ingestion of playing-now info from spotify can take minutes,
    // sometimes not getting updated before the end of the track)
    if (
      isPlayingNowType ||
      (dataSource?.current && !dataSource.current.datasourceRecordsListens())
    ) {
      try {
        const { auth_token } = currentUser;
        let processedPayload = listen;
        // When submitting playing_now listens, listened_at must NOT be present
        if (isPlayingNowType) {
          processedPayload = omit(listen, "listened_at") as Listen;
        }

        const struct = {
          listen_type: listenType,
          payload: [processedPayload],
        } as SubmitListensPayload;
        const url = `${listenBrainzAPIBaseURI}/submit-listens`;

        const response = await fetch(url, {
          method: "POST",
          headers: {
            Authorization: `Token ${auth_token}`,
            "Content-Type": "application/json;charset=UTF-8",
          },
          body: JSON.stringify(struct),
        });
        if (!response.ok) {
          throw response.statusText;
        }
      } catch (error) {
        if (retries > 0) {
          // Something went wrong, try again in 3 seconds.
          await new Promise((resolve) => {
            setTimeout(resolve, 3000);
          });
          await submitListenToListenBrainz(listenType, listen, retries - 1);
        } else if (!isPlayingNowType) {
          handleWarning(error.toString(), "Could not save this listen");
        }
      }
    }
  };

  const checkProgressAndSubmitListen = async () => {
    if (
      !currentUser?.auth_token ||
      brainzPlayerContextRef.current.listenSubmitted
    ) {
      return;
    }
    let playbackTimeRequired = SUBMIT_LISTEN_AFTER_MS;
    if (brainzPlayerContextRef.current.durationMs > 0) {
      playbackTimeRequired = Math.min(
        SUBMIT_LISTEN_AFTER_MS,
        brainzPlayerContextRef.current.durationMs -
          SUBMIT_LISTEN_UPDATE_INTERVAL
      );
    }
    if (
      brainzPlayerContextRef.current.continuousPlaybackTime >=
      playbackTimeRequired
    ) {
      const listen = getListenMetadataToSubmit();
      dispatch({ listenSubmitted: true });
      await submitListenToListenBrainz("single", listen);
    }
  };

  // eslint-disable-next-line react/sort-comp
  const debouncedCheckProgressAndSubmitListen = debounce(
    checkProgressAndSubmitListen,
    SUBMIT_LISTEN_UPDATE_INTERVAL,
    {
      leading: false,
      trailing: true,
      maxWait: SUBMIT_LISTEN_UPDATE_INTERVAL,
    }
  );

  const playListen = async (
    listen: BrainzPlayerQueueItem,
    nextListenIndex: number,
    datasourceIndex: number = 0
  ): Promise<void> => {
    dispatch({
      currentListen: listen,
      currentListenIndex: nextListenIndex,
      isActivated: true,
      listenSubmitted: false,
      continuousPlaybackTime: 0,
    });

    window.postMessage(
      {
        brainzplayer_event: "current-listen-change",
        payload: omit(listen, "id"),
      },
      window.location.origin
    );

    let selectedDatasourceIndex: number;
    if (datasourceIndex === 0) {
      /** If available, retrieve the service the listen was listened with */
      const listenedFromIndex = dataSourceRefs.findIndex((datasourceRef) => {
        const { current } = datasourceRef;
        return isListenFromDatasource(listen, current);
      });
      selectedDatasourceIndex =
        listenedFromIndex === -1 ? 0 : listenedFromIndex;
    } else {
      /** If no matching datasource was found, revert to the default bahaviour
       * (try playing from source 0 or try next source)
       */
      selectedDatasourceIndex = datasourceIndex;
    }

    const datasource = dataSourceRefs[selectedDatasourceIndex]?.current;
    if (!datasource) {
      return;
    }
    // Check if we can play the listen with the selected datasource
    // otherwise skip to the next datasource without trying or setting currentDataSourceIndex
    // This prevents rendering datasource iframes when we can't use the datasource
    if (
      !isListenFromDatasource(listen, datasource) &&
      !datasource.canSearchAndPlayTracks()
    ) {
      playListen(listen, nextListenIndex, datasourceIndex + 1);
      return;
    }
    stopOtherBrainzPlayers();
    dispatch({ currentDataSourceIndex: selectedDatasourceIndex }, async () => {
      while (
        brainzPlayerContextRef.current.currentListen !== listen ||
        brainzPlayerContextRef.current.currentDataSourceIndex !==
          selectedDatasourceIndex
      ) {
        // eslint-disable-next-line no-await-in-loop, no-promise-executor-return
        await new Promise((resolve) => setTimeout(resolve, 100));
      }
      datasource.playListen(listen);
    });
  };

  const stopPlayerStateTimer = (): void => {
    debouncedCheckProgressAndSubmitListen.flush();
    if (playerStateTimerID.current) {
      clearInterval(playerStateTimerID.current);
    }
    playerStateTimerID.current = null;
  };

  const playNextTrack = (invert: boolean = false): void => {
    if (!brainzPlayerContextRef.current.isActivated) {
      // Player has not been activated by the user, do nothing.
      return;
    }
    debouncedCheckProgressAndSubmitListen.flush();

    const currentQueue = brainzPlayerContextRef.current.queue;
    const currentAmbientQueue = brainzPlayerContextRef.current.ambientQueue;

    if (currentQueue.length === 0 && currentAmbientQueue.length === 0) {
      handleWarning(
        "You can try loading listens or refreshing the page",
        "No listens to play"
      );
      return;
    }

    const currentPlayingListenIndex =
      brainzPlayerContextRef.current.currentListenIndex;

    let nextListenIndex: number;
    // If the queue repeat mode is one, then play the same track again
    if (
      brainzPlayerContextRef.current.queueRepeatMode === QueueRepeatModes.one
    ) {
      nextListenIndex =
        currentPlayingListenIndex + (currentPlayingListenIndex < 0 ? 1 : 0);
    } else {
      // Otherwise, play the next track in the queue
      nextListenIndex = currentPlayingListenIndex + (invert === true ? -1 : 1);
    }

    // If nextListenIndex is less than 0, wrap around to the last track in the queue
    if (nextListenIndex < 0) {
      nextListenIndex = currentQueue.length - 1;
    }

    // If nextListenIndex is within the queue length, play the next track
    if (nextListenIndex < currentQueue.length) {
      const nextListen = currentQueue[nextListenIndex];
      playListen(nextListen, nextListenIndex, 0);
      return;
    }

    // If the nextListenIndex is greater than the queue length, i.e. the queue has ended, then there are three possibilities:
    // 1. If there are listens in the ambient queue, then play the first listen in the ambient queue.
    //    In this case, we'll move the first listen from the ambient queue to the main queue and play it.
    // 2. If there are no listens in the ambient queue, then play the first listen in the main queue.
    if (currentAmbientQueue.length > 0) {
      const ambientQueueTop = currentAmbientQueue.shift();
      if (ambientQueueTop) {
        const currentQueueLength = currentQueue.length;
        dispatch(
          {
            type: "ADD_LISTEN_TO_BOTTOM_OF_QUEUE",
            data: ambientQueueTop,
          },
          async () => {
            while (
              brainzPlayerContextRef.current.queue.length !==
              currentQueueLength + 1
            ) {
              // eslint-disable-next-line no-await-in-loop, no-promise-executor-return
              await new Promise((resolve) => setTimeout(resolve, 100));
            }
            const nextListen =
              brainzPlayerContextRef.current.queue[currentQueueLength];
            dispatch({ ambientQueue: currentAmbientQueue });
            playListen(nextListen, currentQueueLength, 0);
          }
        );
        return;
      }
    } else if (
      brainzPlayerContextRef.current.queueRepeatMode === QueueRepeatModes.off
    ) {
      // 3. If there are no listens in the ambient queue and the queue repeat mode is off, then stop the player
      stopPlayerStateTimer();
      reinitializeWindowTitle();
      return;
    }

    // If there are no listens in the ambient queue, then play the first listen in the main queue
    nextListenIndex = 0;
    const nextListen = currentQueue[nextListenIndex];
    if (!nextListen) {
      handleWarning(
        "You can try loading listens or refreshing the page",
        "No listens to play"
      );
      return;
    }
    playListen(nextListen, nextListenIndex, 0);
  };

  const playPreviousTrack = (): void => {
    playNextTrack(true);
  };

  const progressChange = (newProgressMs: number): void => {
    dispatch({ progressMs: newProgressMs, updateTime: performance.now() });
  };

  const seekToPositionMs = (msTimecode: number): void => {
    if (!brainzPlayerContextRef.current.isActivated) {
      // Player has not been activated by the user, do nothing.
      return;
    }
    const dataSource =
      dataSourceRefs[brainzPlayerContextRef.current.currentDataSourceIndex]
        ?.current;
    if (!dataSource) {
      invalidateDataSource();
      return;
    }
    dataSource.seekToPositionMs(msTimecode);
    progressChange(msTimecode);
  };

  const seekForward = (): void => {
    seekToPositionMs(
      brainzPlayerContextRef.current.progressMs + SEEK_TIME_MILLISECONDS
    );
  };

  const seekBackward = (): void => {
    seekToPositionMs(
      brainzPlayerContextRef.current.progressMs - SEEK_TIME_MILLISECONDS
    );
  };

  const mediaSessionHandlers = [
    { action: "previoustrack", handler: playPreviousTrack },
    { action: "nexttrack", handler: playNextTrack },
    { action: "seekbackward", handler: seekBackward },
    { action: "seekforward", handler: seekForward },
  ];

  const activatePlayerAndPlay = (): void => {
    overwriteMediaSession(mediaSessionHandlers);
    dispatch({ isActivated: true }, () => {
      playNextTrack();
    });
  };

  const togglePlay = async (): Promise<void> => {
    try {
      const dataSource =
        dataSourceRefs[brainzPlayerContextRef.current.currentDataSourceIndex]
          ?.current;
      if (!dataSource) {
        invalidateDataSource();
        return;
      }
      if (brainzPlayerContextRef.current.playerPaused) {
        stopOtherBrainzPlayers();
      }
      await dataSource.togglePlay();
    } catch (error) {
      handleError(error, "Could not play");
    }
  };

  /* Updating the progress bar without calling any API to check current player state */
  const updatePlayerProgressBar = (): void => {
    dispatch({ type: "SET_PLAYBACK_TIMER" });
  };

  const startPlayerStateTimer = (): void => {
    stopPlayerStateTimer();
    playerStateTimerID.current = setInterval(() => {
      updatePlayerProgressBar();
      debouncedCheckProgressAndSubmitListen();
    }, 400);
  };

  /* Listeners for datasource events */
  const failedToPlayTrack = (): void => {
    if (!brainzPlayerContextRef.current.isActivated) {
      // Player has not been activated by the user, do nothing.
      return;
    }

    if (
      brainzPlayerContextRef.current.currentListen &&
      brainzPlayerContextRef.current.currentDataSourceIndex <
        dataSourceRefs.length - 1
    ) {
      // Try playing the listen with the next dataSource
      playListen(
        brainzPlayerContextRef.current.currentListen,
        brainzPlayerContextRef.current.currentListenIndex,
        brainzPlayerContextRef.current.currentDataSourceIndex + 1
      );
    } else {
      handleWarning(
        <>
          We tried searching for this track on the music services you are
          connected to, but did not find a match to play.
          <br />
          To enable more music services please go to the{" "}
          <Link to="/settings/brainzplayer/">music player preferences.</Link>
        </>,
        "Could not find a match"
      );
      stopPlayerStateTimer();
      playNextTrack();
    }
  };

  const playerPauseChange = (paused: boolean): void => {
    dispatch({ playerPaused: paused }, () => {
      if (paused) {
        stopPlayerStateTimer();
        reinitializeWindowTitle();
      } else {
        startPlayerStateTimer();
        updateWindowTitleWithTrackName();
      }
    });
    if (hasMediaSessionSupport()) {
      window.navigator.mediaSession.playbackState = paused
        ? "paused"
        : "playing";
    }
  };

  const durationChange = (newDurationMs: number): void => {
    dispatch({ durationMs: newDurationMs }, () => {
      startPlayerStateTimer();
    });
  };

  const submitNowPlayingToListenBrainz = async (): Promise<void> => {
    const newListen = getListenMetadataToSubmit();
    return submitListenToListenBrainz("playing_now", newListen);
  };

  const trackInfoChange = (
    title: string,
    trackURL: string,
    artist?: string,
    album?: string,
    artwork?: Array<MediaImage>
  ): void => {
    dispatch(
      {
        currentTrackName: title,
        currentTrackArtist: artist!,
        currentTrackAlbum: album,
        currentTrackURL: trackURL,
        currentTrackCoverURL: artwork?.[0]?.src,
      },
      () => {
        updateWindowTitleWithTrackName();
        if (!brainzPlayerContextRef.current.playerPaused) {
          submitNowPlayingToListenBrainz();
        }
      }
    );
    if (brainzPlayerContextRef.current.playerPaused) {
      // Don't send notifications or any of that if the player is not playing
      // (Avoids getting notifications upon pausing a track)
      return;
    }

    if (hasMediaSessionSupport()) {
      overwriteMediaSession(mediaSessionHandlers);
      updateMediaSession(title, artist, album, artwork);
    }
    // Send a notification. If user allowed browser/OS notifications use that,
    // otherwise show a toast notification on the page
    hasNotificationPermission().then((permissionGranted) => {
      if (permissionGranted) {
        createNotification(title, artist, album, artwork?.[0]?.src);
      } else {
        const message = (
          <div className="alert brainzplayer-alert">
            {artwork?.length ? (
              <img
                className="alert-thumbnail"
                src={artwork[0].src}
                alt={album || title}
              />
            ) : (
              <FontAwesomeIcon icon={faPlayCircle as IconProp} />
            )}
            <div>
              {title}
              {artist && ` — ${artist}`}
              {album && ` — ${album}`}
            </div>
          </div>
        );
        handleInfoMessage(message, `Playing a track`);
      }
    });
  };

  const clearQueue = async (): Promise<void> => {
    const currentQueue = brainzPlayerContextRef.current.queue;

    // Clear the queue by keeping only the currently playing song
    const currentPlayingListenIndex =
      brainzPlayerContextRef.current.currentListenIndex;
    dispatch({
      queue: currentQueue[currentPlayingListenIndex]
        ? [currentQueue[currentPlayingListenIndex]]
        : [],
    });
  };

  const playNextListenFromQueue = (datasourceIndex: number = 0): void => {
    const currentPlayingListenIndex =
      brainzPlayerContextRef.current.currentListenIndex;
    const nextTrack =
      brainzPlayerContextRef.current.queue[currentPlayingListenIndex + 1];
    playListen(nextTrack, currentPlayingListenIndex + 1, datasourceIndex);
  };

  const playListenEventHandler = (listen: Listen | JSPFTrack) => {
    dispatch(
      {
        type: "ADD_LISTEN_TO_TOP_OF_QUEUE",
        data: listen,
      },
      () => {
        playNextListenFromQueue();
      }
    );
  };

  const playAmbientQueue = (tracks: BrainzPlayerQueue): void => {
    // 1. Clear the items in the queue after the current playing track
    const currentPlayingListenIndex =
      brainzPlayerContextRef.current.currentListenIndex;
    dispatch(
      {
        type: "CLEAR_QUEUE_AFTER_CURRENT_AND_SET_AMBIENT_QUEUE",
        data: tracks,
        isActivated: true,
      },
      async () => {
        while (
          brainzPlayerContextRef.current.queue.length !==
            currentPlayingListenIndex + 1 &&
          brainzPlayerContextRef.current.isActivated
        ) {
          // eslint-disable-next-line no-await-in-loop, no-promise-executor-return
          await new Promise((resolve) => setTimeout(resolve, 100));
        }

        // 2. Play the first item in the ambient queue
        playNextTrack();
      }
    );
  };

  // eslint-disable-next-line react/sort-comp
  const throttledTrackInfoChange = _throttle(trackInfoChange, 2000, {
    leading: false,
    trailing: true,
  });

  const receiveBrainzPlayerMessage = (event: MessageEvent) => {
    if (event.origin !== window.location.origin) {
      // Received postMessage from different origin, ignoring it
      return;
    }
    const { brainzplayer_event, payload } = event.data;
    if (!brainzplayer_event) {
      return;
    }
    if (userPreferences?.brainzplayer) {
      if (brainzPlayerDisabled) {
        toast.info(
          <ToastMsg
            title="BrainzPlayer disabled"
            message={
              <>
                You have disabled all music services for playback on
                ListenBrainz. To enable them again, please go to the{" "}
                <Link to="/settings/brainzplayer/">
                  music player preferences
                </Link>{" "}
                page
              </>
            }
          />
        );
        return;
      }
    }
    switch (brainzplayer_event) {
      case "play-listen":
        playListenEventHandler(payload);
        break;
      case "force-play":
        togglePlay();
        break;
      case "play-ambient-queue":
        playAmbientQueue(payload);
        break;
      default:
      // do nothing
    }
  };

  React.useEffect(() => {
    window.addEventListener("storage", onLocalStorageEvent);
    window.addEventListener("message", receiveBrainzPlayerMessage);
    window.addEventListener("beforeunload", alertBeforeClosingPage);
    // Remove SpotifyPlayer if the user doesn't have the relevant permissions to use it
    if (
      !SpotifyPlayer.hasPermissions(spotifyAuth) &&
      spotifyPlayerRef?.current
    ) {
      invalidateDataSource(spotifyPlayerRef.current);
    }
    if (
      !SoundcloudPlayer.hasPermissions(soundcloudAuth) &&
      soundcloudPlayerRef?.current
    ) {
      invalidateDataSource(soundcloudPlayerRef.current);
    }
    return () => {
      window.removeEventListener("storage", onLocalStorageEvent);
      window.removeEventListener("message", receiveBrainzPlayerMessage);
      window.removeEventListener("beforeunload", alertBeforeClosingPage);
      stopPlayerStateTimer();
    };
    // eslint-disable-next-line react-hooks/exhaustive-deps
  }, [spotifyAuth, soundcloudAuth]);

  const { pathname } = useLocation();

  // Hide the player if user is on homepage and the player is not activated, and there are nothing in both the queue
  if (
    pathname === "/" &&
    !brainzPlayerContextRef.current.isActivated &&
    brainzPlayerContextRef.current.queue.length === 0 &&
    brainzPlayerContextRef.current.ambientQueue.length === 0
  ) {
    return null;
  }

  return (
    <div
      data-testid="brainzplayer"
      className={!brainzplayerEnabled ? "hidden" : ""}
    >
      {!brainzPlayerContextRef.current.playerPaused && (
        <Helmet
          key={htmlTitle}
          onChangeClientState={(newState) => {
            if (newState.title && !newState.title.includes("🎵")) {
              setHtmlTitle(newState.title?.replace(" - ListenBrainz", ""));
            }
          }}
        >
          <title>{currentHTMLTitle}</title>
        </Helmet>
      )}
      <BrainzPlayerUI
        disabled={brainzPlayerDisabled}
        playPreviousTrack={playPreviousTrack}
        playNextTrack={playNextTrack}
        togglePlay={
          brainzPlayerContextRef.current.isActivated
            ? togglePlay
            : activatePlayerAndPlay
        }
        seekToPositionMs={seekToPositionMs}
        listenBrainzAPIBaseURI={listenBrainzAPIBaseURI}
        currentDataSource={
          dataSourceRefs[brainzPlayerContextRef.current.currentDataSourceIndex]
            ?.current
        }
        clearQueue={clearQueue}
      >
        {userPreferences?.brainzplayer?.spotifyEnabled !== false && (
          <SpotifyPlayer
            volume={brainzPlayerContextRef.current.volume}
            show={
              brainzPlayerContextRef.current.isActivated &&
              dataSourceRefs[
                brainzPlayerContextRef.current.currentDataSourceIndex
              ]?.current instanceof SpotifyPlayer
            }
            refreshSpotifyToken={refreshSpotifyToken}
            onInvalidateDataSource={invalidateDataSource}
            ref={spotifyPlayerRef}
            playerPaused={brainzPlayerContextRef.current.playerPaused}
            onPlayerPausedChange={playerPauseChange}
            onProgressChange={progressChange}
            onDurationChange={durationChange}
            onTrackInfoChange={throttledTrackInfoChange}
            onTrackEnd={playNextTrack}
            onTrackNotFound={failedToPlayTrack}
            handleError={handleError}
            handleWarning={handleWarning}
            handleSuccess={handleSuccess}
          />
        )}
        {userPreferences?.brainzplayer?.youtubeEnabled !== false && (
          <YoutubePlayer
            volume={brainzPlayerContextRef.current.volume}
            show={
              brainzPlayerContextRef.current.isActivated &&
              dataSourceRefs[
                brainzPlayerContextRef.current.currentDataSourceIndex
              ]?.current instanceof YoutubePlayer
            }
            onInvalidateDataSource={invalidateDataSource}
            ref={youtubePlayerRef}
            youtubeUser={youtubeAuth}
            refreshYoutubeToken={refreshYoutubeToken}
            playerPaused={brainzPlayerContextRef.current.playerPaused}
            onPlayerPausedChange={playerPauseChange}
            onProgressChange={progressChange}
            onDurationChange={durationChange}
            onTrackInfoChange={throttledTrackInfoChange}
            onTrackEnd={playNextTrack}
            onTrackNotFound={failedToPlayTrack}
            handleError={handleError}
            handleWarning={handleWarning}
            handleSuccess={handleSuccess}
          />
        )}
        {userPreferences?.brainzplayer?.soundcloudEnabled !== false && (
          <SoundcloudPlayer
            volume={brainzPlayerContextRef.current.volume}
            show={
              brainzPlayerContextRef.current.isActivated &&
              dataSourceRefs[
                brainzPlayerContextRef.current.currentDataSourceIndex
              ]?.current instanceof SoundcloudPlayer
            }
            onInvalidateDataSource={invalidateDataSource}
            ref={soundcloudPlayerRef}
            refreshSoundcloudToken={refreshSoundcloudToken}
            playerPaused={brainzPlayerContextRef.current.playerPaused}
            onPlayerPausedChange={playerPauseChange}
            onProgressChange={progressChange}
            onDurationChange={durationChange}
            onTrackInfoChange={throttledTrackInfoChange}
            onTrackEnd={playNextTrack}
            onTrackNotFound={failedToPlayTrack}
            handleError={handleError}
            handleWarning={handleWarning}
            handleSuccess={handleSuccess}
          />
        )}
        {userPreferences?.brainzplayer?.funkwhaleEnabled !== false && (
          <FunkwhalePlayer
            volume={brainzPlayerContextRef.current.volume}
            show={
              brainzPlayerContextRef.current.isActivated &&
              dataSourceRefs[
                brainzPlayerContextRef.current.currentDataSourceIndex
              ]?.current instanceof FunkwhalePlayer
            }
            onInvalidateDataSource={invalidateDataSource}
            ref={funkwhalePlayerRef}
            refreshFunkwhaleToken={refreshFunkwhaleToken}
            playerPaused={brainzPlayerContextRef.current.playerPaused}
            onPlayerPausedChange={playerPauseChange}
            onProgressChange={progressChange}
            onDurationChange={durationChange}
            onTrackInfoChange={throttledTrackInfoChange}
            onTrackEnd={playNextTrack}
            onTrackNotFound={failedToPlayTrack}
            handleError={handleError}
            handleWarning={handleWarning}
            handleSuccess={handleSuccess}
          />
        )}
        {userPreferences?.brainzplayer?.appleMusicEnabled !== false && (
          <AppleMusicPlayer
            volume={brainzPlayerContextRef.current.volume}
            show={
              brainzPlayerContextRef.current.isActivated &&
              dataSourceRefs[
                brainzPlayerContextRef.current.currentDataSourceIndex
              ]?.current instanceof AppleMusicPlayer
            }
            onInvalidateDataSource={invalidateDataSource}
            ref={appleMusicPlayerRef}
            playerPaused={brainzPlayerContextRef.current.playerPaused}
            onPlayerPausedChange={playerPauseChange}
            onProgressChange={progressChange}
            onDurationChange={durationChange}
            onTrackInfoChange={throttledTrackInfoChange}
            onTrackEnd={playNextTrack}
            onTrackNotFound={failedToPlayTrack}
            handleError={handleError}
            handleWarning={handleWarning}
            handleSuccess={handleSuccess}
          />
        )}

        {userPreferences?.brainzplayer?.internetArchiveEnabled !== false && (
          <InternetArchivePlayer
            volume={brainzPlayerContextRef.current.volume}
            show={
              brainzPlayerContextRef.current.isActivated &&
              dataSourceRefs[
                brainzPlayerContextRef.current.currentDataSourceIndex
              ]?.current instanceof InternetArchivePlayer
            }
            ref={internetArchivePlayerRef}
            playerPaused={brainzPlayerContextRef.current.playerPaused}
            onPlayerPausedChange={playerPauseChange}
            onProgressChange={progressChange}
            onDurationChange={durationChange}
            onTrackInfoChange={throttledTrackInfoChange}
            onTrackEnd={playNextTrack}
            onTrackNotFound={failedToPlayTrack}
            handleError={handleError}
            handleWarning={handleWarning}
            handleSuccess={handleSuccess}
            onInvalidateDataSource={invalidateDataSource}
          />
        )}
      </BrainzPlayerUI>
    </div>
  );
}<|MERGE_RESOLUTION|>--- conflicted
+++ resolved
@@ -33,7 +33,6 @@
 import AppleMusicPlayer from "./AppleMusicPlayer";
 import InternetArchivePlayer from "./InternetArchivePlayer";
 import FunkwhalePlayer from "./FunkwhalePlayer";
-import InternetArchivePlayer from "./InternetArchivePlayer";
 import {
   dataSourcesInfo,
   DataSourceKey,
@@ -63,8 +62,6 @@
   | AppleMusicPlayer
   | InternetArchivePlayer
   | FunkwhalePlayer;
-  | AppleMusicPlayer
-  | InternetArchivePlayer;
 
 export type DataSourceProps = {
   show: boolean;
@@ -201,7 +198,6 @@
       userPreferences?.brainzplayer?.soundcloudEnabled === false &&
       userPreferences?.brainzplayer?.internetArchiveEnabled === false &&
       userPreferences?.brainzplayer?.funkwhaleEnabled === false &&
-      userPreferences?.brainzplayer?.internetArchiveEnabled === false &&
       userPreferences?.brainzplayer?.appleMusicEnabled === false);
 
   // BrainzPlayerContext
@@ -261,7 +257,6 @@
   const appleMusicPlayerRef = React.useRef<AppleMusicPlayer>(null);
   const internetArchivePlayerRef = React.useRef<InternetArchivePlayer>(null);
   const funkwhalePlayerRef = React.useRef<FunkwhalePlayer>(null);
-  const internetArchivePlayerRef = React.useRef<InternetArchivePlayer>(null);
   const dataSourceRefs: Array<React.RefObject<
     DataSourceTypes
   >> = React.useMemo(() => {
@@ -282,10 +277,7 @@
           break;
         case "internetArchive":
           dataSources.push(internetArchivePlayerRef);
-<<<<<<< HEAD
-=======
           break;
->>>>>>> c27cb68f
         case "funkwhale":
           dataSources.push(funkwhalePlayerRef);
           break;
