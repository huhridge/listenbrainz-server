import * as React from "react";
import * as _ from "lodash";
import { isFinite, isUndefined } from "lodash";
import * as timeago from "time-ago";
import { Rating } from "react-simple-star-rating";
import { toast } from "react-toastify";
import SpotifyPlayer from "../brainzplayer/SpotifyPlayer";
import YoutubePlayer from "../brainzplayer/YoutubePlayer";
import SpotifyAPIService from "./SpotifyAPIService";
import NamePill from "../personal-recommendations/NamePill";
import { GlobalAppContextT } from "./GlobalAppContext";
import APIServiceClass from "./APIService";
import { ToastMsg } from "../notifications/Notifications";
import RecordingFeedbackManager from "./RecordingFeedbackManager";

const originalFetch = window.fetch;
const fetchWithRetry = require("fetch-retry")(originalFetch);

const searchForSpotifyTrack = async (
  spotifyToken?: string,
  trackName?: string,
  artistName?: string,
  releaseName?: string
): Promise<SpotifyTrack | null> => {
  if (!spotifyToken) {
    // eslint-disable-next-line no-throw-literal
    throw {
      status: 403,
      message: "You need to connect to your Spotify account",
    };
  }
  let queryString = `type=track&q=`;
  if (trackName) {
    queryString += `track:${encodeURIComponent(trackName)}`;
  }
  if (artistName) {
    queryString += ` artist:${encodeURIComponent(artistName)}`;
  }
  if (releaseName) {
    queryString += ` album:${encodeURIComponent(releaseName)}`;
  }

  const response = await fetch(
    `https://api.spotify.com/v1/search?${queryString}`,
    {
      method: "GET",
      headers: {
        "Content-Type": "application/json",
        Authorization: `Bearer ${spotifyToken}`,
      },
    }
  );
  const responseBody = await response.json();
  if (!response.ok) {
    throw responseBody.error;
  }
  // Valid response
  const tracks: SpotifyTrack[] = _.get(responseBody, "tracks.items");
  if (tracks && tracks.length) {
    return tracks[0];
  }
  return null;
};

const searchForYoutubeTrack = async (
  apiKey?: string,
  trackName?: string,
  artistName?: string,
  releaseName?: string,
  refreshToken?: () => Promise<string>,
  onAccountError?: () => void
): Promise<Array<string> | null> => {
  if (!apiKey) return null;
  let query = trackName ?? "";
  if (artistName) {
    query += ` ${artistName}`;
  }
  // Considering we cannot tell the Youtube API that this should match only an album title,
  // results are paradoxically sometimes worse if we add it to the query (YT will find random matches for album title words)
  if (releaseName) {
    query += ` ${releaseName}`;
  }
  if (!query) {
    return null;
  }
  const response = await fetch(
    `https://youtube.googleapis.com/youtube/v3/search?part=snippet&q=${encodeURIComponent(
      query
    )}&videoEmbeddable=true&type=video&key=${apiKey}`,
    {
      method: "GET",
      headers: {
        "Content-Type": "application/json",
      },
    }
  );

  if (response.status === 401) {
    if (refreshToken) {
      try {
        return searchForYoutubeTrack(
          apiKey,
          trackName,
          artistName,
          releaseName,
          undefined
        );
      } catch (error) {
        // Run onAccountError if we can't refresh the token
        if (_.isFunction(onAccountError)) {
          onAccountError();
        }
      }
    }
    // Run onAccountError if we already tried refreshing the token but still getting 401
    if (_.isFunction(onAccountError)) {
      onAccountError();
    }
  }

  if (response.status === 429) {
    throw new Error(
      "We couldn't play this track because we ran out of Youtube quota, sorry about the inconvenience."
    );
  }

  const responseBody = await response.json();
  if (!response.ok) {
    throw responseBody.error;
  }
  const tracks: Array<any> = _.get(responseBody, "items");
  const videoIds = tracks.map((track) => track.id.videoId);
  if (videoIds.length) return videoIds;
  return null;
};

const searchForSoundcloudTrack = async (
  soundcloudToken: string,
  trackName?: string,
  artistName?: string,
  releaseName?: string
): Promise<string | null> => {
  let query = trackName ?? "";
  if (artistName) {
    query += ` ${artistName}`;
  }
  // Considering we cannot tell the Soundcloud API that this should match only an album title,
  // results are paradoxically sometimes worse if we add it to the query
  if (releaseName) {
    query += ` ${releaseName}`;
  }
  if (!query) {
    return null;
  }

  const response = await fetch(
    `https://api.soundcloud.com/tracks?q=${encodeURIComponent(
      query
    )}&access=playable`,
    {
      method: "GET",
      headers: {
        "Content-Type": "application/json",
        Authorization: `OAuth ${soundcloudToken}`,
      },
    }
  );
  const responseBody = await response.json();
  if (!response.ok) {
    throw responseBody;
  }
  return responseBody?.[0]?.uri ?? null;
};

const getAdditionalContent = (metadata: EventMetadata): string =>
  _.get(metadata, "blurb_content") ?? _.get(metadata, "text") ?? "";

const getArtistMBIDs = (listen: Listen): string[] | undefined => {
  const additionalInfoArtistMBIDs = _.get(
    listen,
    "track_metadata.additional_info.artist_mbids"
  );
  const mbidMappingArtistMBIDs = _.get(
    listen,
    "track_metadata.mbid_mapping.artist_mbids"
  );
  if (additionalInfoArtistMBIDs || mbidMappingArtistMBIDs) {
    return additionalInfoArtistMBIDs ?? mbidMappingArtistMBIDs;
  }

  // Backup: cast artist_mbid as an array if it exists
  const additionalInfoArtistMBID = _.get(
    listen,
    "track_metadata.additional_info.artist_mbid"
  );
  if (additionalInfoArtistMBID) {
    return [additionalInfoArtistMBID];
  }
  return undefined;
};

const getRecordingMSID = (listen: Listen): string =>
  _.get(listen, "track_metadata.additional_info.recording_msid");

const getRecordingMBID = (listen: Listen): string | undefined =>
  _.get(listen, "track_metadata.additional_info.recording_mbid") ??
  _.get(listen, "track_metadata.mbid_mapping.recording_mbid");

const getReleaseMBID = (listen: Listen): string | undefined =>
  _.get(listen, "track_metadata.additional_info.release_mbid") ??
  _.get(listen, "track_metadata.mbid_mapping.release_mbid");

const getReleaseGroupMBID = (listen: Listen): string | undefined =>
  _.get(listen, "track_metadata.additional_info.release_group_mbid") ??
  _.get(listen, "track_metadata.mbid_mapping.release_group_mbid");

const getTrackName = (listen?: Listen | JSPFTrack | PinnedRecording): string =>
  _.get(listen, "track_metadata.mbid_mapping.recording_name", "") ||
  _.get(listen, "track_metadata.track_name", "") ||
  _.get(listen, "title", "");

const getTrackDurationInMs = (listen?: Listen | JSPFTrack): number =>
  _.get(listen, "track_metadata.additional_info.duration_ms", "") ||
  _.get(listen, "track_metadata.additional_info.duration", "") * 1000 ||
  _.get(listen, "duration", "");

const getArtistName = (
  listen?: Listen | JSPFTrack | PinnedRecording
): string => {
  const artists: MBIDMappingArtist[] = _.get(
    listen,
    "track_metadata.mbid_mapping.artists",
    []
  );
  if (artists?.length) {
    return artists
      .map((artist) => `${artist.artist_credit_name}${artist.join_phrase}`)
      .join("");
  }
  return (
    _.get(listen, "track_metadata.artist_name", "") ||
    _.get(listen, "creator", "")
  );
};

const getArtistLink = (listen: Listen) => {
  const artists = listen.track_metadata?.mbid_mapping?.artists;
  if (artists?.length) {
    return (
      <>
        {artists.map((artist) => (
          <>
            <a
              href={`https://musicbrainz.org/artist/${artist.artist_mbid}`}
              target="_blank"
              rel="noopener noreferrer"
              title={artist.artist_credit_name}
            >
              {artist.artist_credit_name}
            </a>
            {artist.join_phrase}
          </>
        ))}
      </>
    );
  }
  const artistName = getArtistName(listen);
  const artistMbids = getArtistMBIDs(listen);
  const firstArtist = _.first(artistMbids);
  if (firstArtist) {
    return (
      <a
        href={`https://musicbrainz.org/artist/${firstArtist}`}
        target="_blank"
        rel="noopener noreferrer"
      >
        {artistName}
      </a>
    );
  }
  return artistName;
};

const getTrackLink = (listen: Listen): JSX.Element | string => {
  const trackName = getTrackName(listen);
  const recordingMbid = getRecordingMBID(listen);

  if (recordingMbid) {
    return (
      <a
        href={`https://musicbrainz.org/recording/${recordingMbid}`}
        target="_blank"
        rel="noopener noreferrer"
      >
        {trackName}
      </a>
    );
  }
  return trackName;
};

const formatWSMessageToListen = (wsMsg: any): Listen | null => {
  const json = wsMsg;
  try {
    // The websocket message received may not contain the expected track_metadata and listened_at fields.
    // Therefore, we look for their alias as well.
    if (!("track_metadata" in json)) {
      if ("data" in json) {
        json.track_metadata = json.data;
        delete json.data;
      } else {
        // eslint-disable-next-line no-console
        console.debug(
          "Could not find track_metadata and data in following json: ",
          json
        );
        return null;
      }
    }
    if (!("listened_at" in json)) {
      if ("timestamp" in json) {
        json.listened_at = json.timestamp;
        delete json.timestamp;
      } else {
        // eslint-disable-next-line no-console
        console.debug(
          "Could not find listened_at and timestamp in following json: ",
          json
        );
        return null;
      }
    }
    // The websocket message received contains the recording_msid as a top level key.
    // Therefore, we need to shift it json.track_metadata.additional_info.
    if (!_.has(json, "track_metadata.additional_info.recording_msid")) {
      if ("recording_msid" in json) {
        _.merge(json, {
          track_metadata: {
            additional_info: { recording_msid: json.recording_msid },
          },
        });
        delete json.recording_msid;
      } else {
        // eslint-disable-next-line no-console
        console.debug(
          "Could not find recording_msid in following json: ",
          json
        );
        return null;
      }
    }
  } catch (error) {
    // eslint-disable-next-line no-console
    console.error(error);
    return null;
  }

  // The websocket message received contain some keys which are are either duplicates or are not required in the frontend.
  // Ideally this should be handled server-side and this will probably be fixed with protobuf move.
  return json as Listen;
};

// recieves or unix epoch timestamp int or ISO datetime string
const preciseTimestamp = (
  listened_at: number | string,
  displaySetting?: "timeAgo" | "includeYear" | "excludeYear"
): string => {
  const listenDate: Date = new Date(listened_at);
  let display = displaySetting;

  // invalid date
  if (Number.isNaN(listenDate.getTime())) {
    return String(listened_at);
  }

  // determine which display setting based on time difference to use if no argument was provided
  if (!display) {
    // We can easily mock Date.now in our tests to mock the current dateTime
    const now = Date.now();
    const currentDate = new Date(now);
    const currentYear = currentDate.getFullYear();
    const listenYear = listenDate.getFullYear();
    // Date is today : format using timeago
    if (
      currentDate.getDate() === listenDate.getDate() &&
      currentDate.getMonth() === listenDate.getMonth() &&
      currentYear === listenYear
    ) {
      display = "timeAgo";
    }
    // Date is this current year, don't show the year
    else if (currentYear === listenYear) {
      display = "excludeYear";
    }
    // Not this year, show the year
    else {
      display = "includeYear";
    }
  }

  switch (display) {
    case "includeYear":
      return `${listenDate.toLocaleString(undefined, {
        day: "2-digit",
        month: "short",
        year: "numeric",
        hour: "numeric",
        minute: "numeric",
      })}`;
    case "excludeYear":
      return `${listenDate.toLocaleString(undefined, {
        day: "2-digit",
        month: "short",
        hour: "numeric",
        minute: "numeric",
      })}`;
    default:
      return `${timeago.ago(listened_at)}`;
  }
};
// recieves or unix epoch timestamp int or ISO datetime string
const fullLocalizedDateFromTimestampOrISODate = (
  unix_epoch_timestamp: number | string | undefined | null
): string => {
  if (!unix_epoch_timestamp) {
    return "";
  }
  const date: Date = new Date(unix_epoch_timestamp);

  // invalid date
  if (Number.isNaN(date.getTime())) {
    return String(unix_epoch_timestamp);
  }
  return date.toLocaleString(undefined, {
    // @ts-ignore see https://github.com/microsoft/TypeScript/issues/40806
    dateStyle: "full",
    timeStyle: "long",
  });
};

const convertDateToUnixTimestamp = (date: Date): number => {
  const newDate = new Date(date);
  const timestampInMs = newDate.getTime();
  const unixTimestamp = Math.floor(newDate.getTime() / 1000);
  return unixTimestamp;
};

/** Loads a script asynchronously into the HTML page */
export function loadScriptAsync(document: any, scriptSrc: string): void {
  const el = document.createElement("script");
  const container = document.head || document.body;
  el.type = "text/javascript";
  el.async = true;
  el.src = scriptSrc;
  container.appendChild(el);
}

type SentryProps = {
  sentry_dsn: string;
  sentry_traces_sample_rate?: number;
};
type GlobalAppProps = {
  api_url: string;
  current_user: ListenBrainzUser;
  spotify?: SpotifyUser;
  youtube?: YoutubeUser;
<<<<<<< HEAD
  apple?: AppleMusicUser;
  critiquebrainz?: CritiqueBrainzUser;
=======
  soundcloud?: SoundCloudUser;
  critiquebrainz?: MetaBrainzProjectUser;
  musicbrainz?: MetaBrainzProjectUser;
>>>>>>> 3c5cfa59
  user_preferences?: UserPreferences;
};
type GlobalProps = GlobalAppProps & SentryProps;

const getPageProps = (): {
  domContainer: HTMLElement;
  reactProps: Record<string, any>;
  sentryProps: SentryProps;
  globalAppContext: GlobalAppContextT;
} => {
  let domContainer = document.getElementById("react-container");
  const propsElement = document.getElementById("page-react-props");
  const globalPropsElement = document.getElementById("global-react-props");
  let reactProps = {};
  let globalReactProps = {} as GlobalProps;
  let sentryProps = {} as SentryProps;
  let globalAppContext = {} as GlobalAppContextT;
  if (!domContainer) {
    // Ensure there is a container for React rendering
    // We should always have on on the page already, but displaying errors to the user relies on there being one
    domContainer = document.createElement("div");
    domContainer.id = "react-container";
    const container = document.getElementsByClassName("wrapper");
    container[0].appendChild(domContainer);
  }
  try {
    // Global props *cannot* be empty
    if (globalPropsElement?.innerHTML) {
      globalReactProps = JSON.parse(globalPropsElement.innerHTML);
    } else {
      throw new Error("No global props element found on the page");
    }
    // Page props can be empty
    if (propsElement?.innerHTML) {
      reactProps = JSON.parse(propsElement!.innerHTML);
    }

    const {
      current_user,
      api_url,
      spotify,
      youtube,
      soundcloud,
      critiquebrainz,
<<<<<<< HEAD
      apple,
=======
      musicbrainz,
>>>>>>> 3c5cfa59
      sentry_traces_sample_rate,
      sentry_dsn,
    } = globalReactProps;

    let { user_preferences } = globalReactProps;

    user_preferences = { ...user_preferences, saveData: false };

    if ("connection" in navigator) {
      // @ts-ignore
      if (navigator.connection?.saveData === true) {
        user_preferences.saveData = true;
      }
    }

    const apiService = new APIServiceClass(
      api_url || `${window.location.origin}/1`
    );
    globalAppContext = {
      APIService: apiService,
      currentUser: current_user,
      spotifyAuth: spotify,
      youtubeAuth: youtube,
      soundcloudAuth: soundcloud,
      critiquebrainzAuth: critiquebrainz,
<<<<<<< HEAD
      appleAuth: apple,
=======
      musicbrainzAuth: musicbrainz,
>>>>>>> 3c5cfa59
      userPreferences: user_preferences,
      recordingFeedbackManager: new RecordingFeedbackManager(
        apiService,
        current_user
      ),
    };
    sentryProps = {
      sentry_dsn,
      sentry_traces_sample_rate,
    };
  } catch (err) {
    // Show error to the user and ask to reload page
    const errorMessage = `Please refresh the page.
	If the problem persists, please contact us.
	Reason: ${err}`;
    toast.error(
      <ToastMsg title="Error loading the Page" message={errorMessage} />,
      { toastId: "page-load-error" }
    );
  }
  return {
    domContainer,
    reactProps,
    sentryProps,
    globalAppContext,
  };
};

const getListenablePin = (pinnedRecording: PinnedRecording): Listen => {
  const pinnedRecListen: Listen = {
    listened_at: 0,
    ...pinnedRecording,
  };
  _.set(
    pinnedRecListen,
    "track_metadata.additional_info.recording_msid",
    pinnedRecording.recording_msid
  );
  return pinnedRecListen;
};

const countWords = (str: string): number => {
  // Credit goes to iamwhitebox https://stackoverflow.com/a/39125279/14911205
  const words = str.match(/\w+/g);
  if (words === null) return 0;
  return words.length;
};

const handleNavigationClickEvent = (event?: React.MouseEvent): void => {
  // Allow opening in new tab or window with shift or control key
  // Otherwise prevent default
  if (event && !event.ctrlKey && !event.shiftKey) {
    event.preventDefault();
  }
};

const pinnedRecordingToListen = (pinnedRecording: PinnedRecording): Listen => {
  return {
    listened_at: pinnedRecording.created,
    track_metadata: pinnedRecording.track_metadata,
  };
};

const generateAlbumArtThumbnailLink = (
  caaId: number | string,
  releaseMBID: string
): string => {
  return `https://archive.org/download/mbid-${releaseMBID}/mbid-${releaseMBID}-${caaId}_thumb250.jpg`;
};

const getThumbnailFromCAAResponse = (
  body: CoverArtArchiveResponse
): string | undefined => {
  if (!body.images?.length) {
    return undefined;
  }
  const { release } = body;
  const regexp = /musicbrainz.org\/release\/(?<mbid>[0-9a-f]{8}-[0-9a-f]{4}-[0-5][0-9a-f]{3}-[089ab][0-9a-f]{3}-[0-9a-f]{12})/g;
  const releaseMBID = regexp.exec(release)?.groups?.mbid;

  const frontImage = body.images.find((image) => image.front);

  if (frontImage?.id && releaseMBID) {
    // CAA links are http redirects instead of https, causing LB-1067 (mixed content warning).
    // We also don't need or want the redirect from CAA, instead we can reconstruct
    // the link to the underlying archive.org resource directly
    // Also see https://github.com/metabrainz/listenbrainz-server/commit/9e40ad440d0b280b6c53d13e804f911657469c8b
    const { id } = frontImage;
    return generateAlbumArtThumbnailLink(id, releaseMBID);
  }

  // No front image? Fallback to whatever the first image is
  const { thumbnails, image } = body.images[0];
  return thumbnails[250] ?? thumbnails.small ?? image;
};

const getAlbumArtFromReleaseMBID = async (
  userSubmittedReleaseMBID: string,
  useReleaseGroupFallback: boolean = false,
  APIService?: APIServiceClass
): Promise<string | undefined> => {
  try {
    const retryParams = {
      retries: 4,
      retryOn: [429],
      retryDelay(attempt: number) {
        // Exponential backoff at random interval between maxRetryTime and minRetryTime,
        // adding minRetryTime for every attempt. `attempt` starts at 0
        const maxRetryTime = 2500;
        const minRetryTime = 1800;
        const clampedRandomTime =
          Math.random() * (maxRetryTime - minRetryTime) + minRetryTime;
        // Make it exponential
        return Math.floor(clampedRandomTime) * 2 ** attempt;
      },
    };

    const CAAResponse = await fetchWithRetry(
      `https://coverartarchive.org/release/${userSubmittedReleaseMBID}`,
      retryParams
    );
    if (CAAResponse.ok) {
      const body: CoverArtArchiveResponse = await CAAResponse.json();
      return getThumbnailFromCAAResponse(body);
    }

    if (CAAResponse.status === 404 && useReleaseGroupFallback && APIService) {
      const releaseGroupResponse = await APIService.lookupMBRelease(
        userSubmittedReleaseMBID
      );
      const releaseGroupMBID = releaseGroupResponse["release-group"].id;

      const CAAReleaseGroupResponse = await fetchWithRetry(
        `https://coverartarchive.org/release-group/${releaseGroupMBID}`,
        retryParams
      );
      if (CAAReleaseGroupResponse.ok) {
        const body: CoverArtArchiveResponse = await CAAReleaseGroupResponse.json();
        return getThumbnailFromCAAResponse(body);
      }
    }
  } catch (error) {
    // eslint-disable-next-line no-console
    console.warn(
      `Couldn't fetch Cover Art Archive entry for ${userSubmittedReleaseMBID}`,
      error
    );
  }
  return undefined;
};

const getAlbumArtFromListenMetadata = async (
  listen: BaseListenFormat,
  spotifyUser?: SpotifyUser,
  APIService?: APIServiceClass
): Promise<string | undefined> => {
  // if spotifyListen
  if (
    SpotifyPlayer.isListenFromThisService(listen) &&
    SpotifyPlayer.hasPermissions(spotifyUser)
  ) {
    const trackID = SpotifyPlayer.getSpotifyTrackIDFromListen(listen);
    return new SpotifyAPIService(spotifyUser).getAlbumArtFromSpotifyTrackID(
      trackID
    );
  }
  if (YoutubePlayer.isListenFromThisService(listen)) {
    const videoId = YoutubePlayer.getVideoIDFromListen(listen);
    const images = YoutubePlayer.getThumbnailsFromVideoid(videoId);
    return images?.[0].src;
  }
  /** Could not load image from music service, fetching from CoverArtArchive if MBID is available */
  // directly access additional_info.release_mbid instead of using getReleaseMBID because we only want
  // to query CAA for user submitted mbids.
  const userSubmittedReleaseMBID =
    listen.track_metadata?.additional_info?.release_mbid;
  const caaId = listen.track_metadata?.mbid_mapping?.caa_id;
  const caaReleaseMbid = listen.track_metadata?.mbid_mapping?.caa_release_mbid;
  if (userSubmittedReleaseMBID) {
    // try getting the cover art using user submitted release mbid. if user submitted release mbid
    // does not have a cover art and the mapper matched to a different release, try to fallback to
    // release group cover art of the user submitted release mbid next
    const userSubmittedReleaseAlbumArt = await getAlbumArtFromReleaseMBID(
      userSubmittedReleaseMBID,
      Boolean(caaReleaseMbid) && userSubmittedReleaseMBID !== caaReleaseMbid,
      APIService
    );
    if (userSubmittedReleaseAlbumArt) {
      return userSubmittedReleaseAlbumArt;
    }
  }
  // user submitted release mbids not found, check if there is a match from mbid mapper.
  if (caaId && caaReleaseMbid) {
    return generateAlbumArtThumbnailLink(caaId, caaReleaseMbid);
  }
  return undefined;
};

/** Courtesy of Matt Zimmerman
 * https://codepen.io/influxweb/pen/LpoXba
 */
/* eslint-disable no-bitwise */
function getAverageRGBOfImage(
  imgEl: HTMLImageElement | null
): { r: number; g: number; b: number } {
  const defaultRGB = { r: 0, g: 0, b: 0 }; // for non-supporting envs
  if (!imgEl) {
    return defaultRGB;
  }
  const blockSize = 5; // only visit every 5 pixels
  const canvas = document.createElement("canvas");
  const context = canvas.getContext && canvas.getContext("2d");
  let data;
  let i = -4;
  const rgb = { r: 0, g: 0, b: 0 };
  let count = 0;

  if (!context) {
    return defaultRGB;
  }

  const height = imgEl.naturalHeight || imgEl.offsetHeight || imgEl.height;
  const width = imgEl.naturalWidth || imgEl.offsetWidth || imgEl.width;
  canvas.height = height;
  canvas.width = width;
  context.drawImage(imgEl, 0, 0);

  try {
    data = context.getImageData(0, 0, width, height);
  } catch (e) {
    /* security error, img on diff domain */
    return defaultRGB;
  }

  const { length } = data.data;

  // eslint-disable-next-line no-cond-assign
  while ((i += blockSize * 4) < length) {
    count += 1;
    rgb.r += data.data[i];
    rgb.g += data.data[i + 1];
    rgb.b += data.data[i + 2];
  }

  // ~~ used to floor values
  rgb.r = ~~(rgb.r / count);
  rgb.g = ~~(rgb.g / count);
  rgb.b = ~~(rgb.b / count);

  return rgb;
}
/* eslint-enable no-bitwise */

export function feedReviewEventToListen(
  eventMetadata: CritiqueBrainzReview
): BaseListenFormat {
  const { entity_id, entity_name, entity_type } = eventMetadata;

  let trackName;
  let artistName;
  let releaseGroupName;
  let artist_mbids: string[] = [];
  let recording_mbid;
  let release_group_mbid;
  if (entity_type === "artist" && entity_id) {
    artistName = entity_name;
    artist_mbids = [entity_id] as string[];
  }
  if (entity_type === "release_group" && entity_id) {
    // currently releaseGroupName isn't displayed by the ListenCard
    // so also assign trackName and recording_mbid
    trackName = entity_name;
    recording_mbid = entity_id;
    releaseGroupName = entity_name;
    release_group_mbid = entity_id;
  }
  if (entity_type === "recording" && entity_id) {
    trackName = entity_name;
    recording_mbid = entity_id;
  }
  return {
    listened_at: -1,
    track_metadata: {
      track_name: trackName ?? "",
      artist_name: artistName ?? "",
      release_name: releaseGroupName ?? "",
      additional_info: {
        artist_mbids,
        recording_mbid,
        release_group_mbid,
      },
    },
  };
}

export function personalRecommendationEventToListen(
  eventMetadata: UserTrackPersonalRecommendationMetadata
): BaseListenFormat {
  return {
    listened_at: -1,
    track_metadata: eventMetadata.track_metadata,
  } as BaseListenFormat;
}

export function getReviewEventContent(
  eventMetadata: CritiqueBrainzReview
): JSX.Element {
  const additionalContent = getAdditionalContent(eventMetadata);
  return (
    <>
      <a
        href={`https://critiquebrainz.org/review/${eventMetadata.review_mbid}`}
        target="_blank"
        rel="noopener noreferrer"
        className="pull-right"
      >
        See this review on CritiqueBrainz
      </a>
      {!isUndefined(eventMetadata.rating) && isFinite(eventMetadata.rating) && (
        <div className="rating-container">
          <b>Rating: </b>
          <Rating
            readonly
            onClick={() => {}}
            className="rating-stars"
            ratingValue={eventMetadata.rating * 20} // CB stores ratings in 0 - 5 scale but the component requires 0 - 100
            transition
            size={20}
            iconsCount={5}
          />
        </div>
      )}
      {additionalContent}
    </>
  );
}

export function getPersonalRecommendationEventContent(
  eventMetadata: UserTrackPersonalRecommendationMetadata,
  isCreator: Boolean
): JSX.Element {
  const additionalContent = getAdditionalContent(eventMetadata);
  return (
    <>
      {isCreator && (
        <div className="sent-to">
          Sent to:{" "}
          {eventMetadata.users.map((userName) => {
            return <NamePill title={userName} />;
          })}
        </div>
      )}
      {additionalContent}
    </>
  );
}

export {
  searchForSpotifyTrack,
  searchForSoundcloudTrack,
  getArtistLink,
  getTrackLink,
  formatWSMessageToListen,
  preciseTimestamp,
  fullLocalizedDateFromTimestampOrISODate,
  convertDateToUnixTimestamp,
  getPageProps,
  searchForYoutubeTrack,
  getListenablePin,
  countWords,
  handleNavigationClickEvent,
  getRecordingMSID,
  getRecordingMBID,
  getReleaseMBID,
  getReleaseGroupMBID,
  getArtistMBIDs,
  getArtistName,
  getTrackName,
  getTrackDurationInMs,
  pinnedRecordingToListen,
  getAlbumArtFromReleaseMBID,
  getAlbumArtFromListenMetadata,
  getAverageRGBOfImage,
  getAdditionalContent,
  generateAlbumArtThumbnailLink,
};<|MERGE_RESOLUTION|>--- conflicted
+++ resolved
@@ -464,14 +464,10 @@
   current_user: ListenBrainzUser;
   spotify?: SpotifyUser;
   youtube?: YoutubeUser;
-<<<<<<< HEAD
-  apple?: AppleMusicUser;
-  critiquebrainz?: CritiqueBrainzUser;
-=======
   soundcloud?: SoundCloudUser;
   critiquebrainz?: MetaBrainzProjectUser;
   musicbrainz?: MetaBrainzProjectUser;
->>>>>>> 3c5cfa59
+  apple?: AppleMusicUser;
   user_preferences?: UserPreferences;
 };
 type GlobalProps = GlobalAppProps & SentryProps;
@@ -516,11 +512,8 @@
       youtube,
       soundcloud,
       critiquebrainz,
-<<<<<<< HEAD
+      musicbrainz,
       apple,
-=======
-      musicbrainz,
->>>>>>> 3c5cfa59
       sentry_traces_sample_rate,
       sentry_dsn,
     } = globalReactProps;
@@ -546,11 +539,8 @@
       youtubeAuth: youtube,
       soundcloudAuth: soundcloud,
       critiquebrainzAuth: critiquebrainz,
-<<<<<<< HEAD
+      musicbrainzAuth: musicbrainz,
       appleAuth: apple,
-=======
-      musicbrainzAuth: musicbrainz,
->>>>>>> 3c5cfa59
       userPreferences: user_preferences,
       recordingFeedbackManager: new RecordingFeedbackManager(
         apiService,
