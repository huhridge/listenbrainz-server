import * as React from "react";
import * as _ from "lodash";
import { isFinite, isUndefined } from "lodash";
import * as timeago from "time-ago";
import { Rating } from "react-simple-star-rating";
import { toast } from "react-toastify";
<<<<<<< HEAD
import { Link } from "react-router-dom";
=======
import ReactMarkdown from "react-markdown";
>>>>>>> 39095293
import SpotifyPlayer from "../common/brainzplayer/SpotifyPlayer";
import YoutubePlayer from "../common/brainzplayer/YoutubePlayer";
import SpotifyAPIService from "./SpotifyAPIService";
import NamePill from "../personal-recommendations/NamePill";
import { GlobalAppContextT } from "./GlobalAppContext";
import APIServiceClass from "./APIService";
import { ToastMsg } from "../notifications/Notifications";
import RecordingFeedbackManager from "./RecordingFeedbackManager";

const originalFetch = window.fetch;
const fetchWithRetry = require("fetch-retry")(originalFetch);

const searchForSpotifyTrack = async (
  spotifyToken?: string,
  trackName?: string,
  artistName?: string,
  releaseName?: string
): Promise<SpotifyTrack | null> => {
  if (!spotifyToken) {
    // eslint-disable-next-line no-throw-literal
    throw {
      status: 403,
      message: "You need to connect to your Spotify account",
    };
  }
  let queryString = `type=track&q=`;
  if (trackName) {
    queryString += `track:${encodeURIComponent(trackName)}`;
  }
  if (artistName) {
    queryString += ` artist:${encodeURIComponent(artistName)}`;
  }
  if (releaseName) {
    queryString += ` album:${encodeURIComponent(releaseName)}`;
  }

  const response = await fetch(
    `https://api.spotify.com/v1/search?${queryString}`,
    {
      method: "GET",
      headers: {
        "Content-Type": "application/json",
        Authorization: `Bearer ${spotifyToken}`,
      },
    }
  );
  const responseBody = await response.json();
  if (!response.ok) {
    throw responseBody.error;
  }
  // Valid response
  const tracks: SpotifyTrack[] = _.get(responseBody, "tracks.items");
  if (tracks && tracks.length) {
    return tracks[0];
  }
  return null;
};

const searchForYoutubeTrack = async (
  apiKey?: string,
  trackName?: string,
  artistName?: string,
  releaseName?: string,
  refreshToken?: () => Promise<string>,
  onAccountError?: () => void
): Promise<Array<string> | null> => {
  if (!apiKey) return null;
  let query = trackName ?? "";
  if (artistName) {
    query += ` ${artistName}`;
  }
  // Considering we cannot tell the Youtube API that this should match only an album title,
  // results are paradoxically sometimes worse if we add it to the query (YT will find random matches for album title words)
  if (releaseName) {
    query += ` ${releaseName}`;
  }
  if (!query) {
    return null;
  }
  const response = await fetch(
    `https://youtube.googleapis.com/youtube/v3/search?part=snippet&q=${encodeURIComponent(
      query
    )}&videoEmbeddable=true&type=video&key=${apiKey}`,
    {
      method: "GET",
      headers: {
        "Content-Type": "application/json",
      },
    }
  );

  if (response.status === 401) {
    if (refreshToken) {
      try {
        return searchForYoutubeTrack(
          apiKey,
          trackName,
          artistName,
          releaseName,
          undefined
        );
      } catch (error) {
        // Run onAccountError if we can't refresh the token
        if (_.isFunction(onAccountError)) {
          onAccountError();
        }
      }
    }
    // Run onAccountError if we already tried refreshing the token but still getting 401
    if (_.isFunction(onAccountError)) {
      onAccountError();
    }
  }

  if (response.status === 429) {
    throw new Error(
      "We couldn't play this track because we ran out of Youtube quota, sorry about the inconvenience."
    );
  }

  const responseBody = await response.json();
  if (!response.ok) {
    throw responseBody.error;
  }
  const tracks: Array<any> = _.get(responseBody, "items");
  const videoIds = tracks.map((track) => track.id.videoId);
  if (videoIds.length) return videoIds;
  return null;
};

const searchForSoundcloudTrack = async (
  soundcloudToken: string,
  trackName?: string,
  artistName?: string,
  releaseName?: string
): Promise<string | null> => {
  let query = trackName ?? "";
  if (artistName) {
    query += ` ${artistName}`;
  }
  // Considering we cannot tell the Soundcloud API that this should match only an album title,
  // results are paradoxically sometimes worse if we add it to the query
  if (releaseName) {
    query += ` ${releaseName}`;
  }
  if (!query) {
    return null;
  }

  const response = await fetch(
    `https://api.soundcloud.com/tracks?q=${encodeURIComponent(
      query
    )}&access=playable`,
    {
      method: "GET",
      headers: {
        "Content-Type": "application/json",
        Authorization: `OAuth ${soundcloudToken}`,
      },
    }
  );
  const responseBody = await response.json();
  if (!response.ok) {
    throw responseBody;
  }
  return responseBody?.[0]?.uri ?? null;
};

const getAdditionalContent = (metadata: EventMetadata): string =>
  _.get(metadata, "blurb_content") ?? _.get(metadata, "text") ?? "";

const getArtistMBIDs = (listen: Listen): string[] | undefined => {
  const additionalInfoArtistMBIDs = _.get(
    listen,
    "track_metadata.additional_info.artist_mbids"
  );
  const mbidMappingArtistMBIDs = _.get(
    listen,
    "track_metadata.mbid_mapping.artist_mbids"
  );
  if (additionalInfoArtistMBIDs || mbidMappingArtistMBIDs) {
    return additionalInfoArtistMBIDs ?? mbidMappingArtistMBIDs;
  }

  // Backup: cast artist_mbid as an array if it exists
  const additionalInfoArtistMBID = _.get(
    listen,
    "track_metadata.additional_info.artist_mbid"
  );
  if (additionalInfoArtistMBID) {
    return [additionalInfoArtistMBID];
  }
  return undefined;
};

const getRecordingMSID = (listen: Listen): string =>
  _.get(listen, "track_metadata.additional_info.recording_msid");

const getRecordingMBID = (listen: Listen): string | undefined =>
  _.get(listen, "track_metadata.additional_info.recording_mbid") ??
  _.get(listen, "track_metadata.mbid_mapping.recording_mbid");

const getReleaseMBID = (listen: Listen): string | undefined =>
  _.get(listen, "track_metadata.additional_info.release_mbid") ??
  _.get(listen, "track_metadata.mbid_mapping.release_mbid");

const getReleaseGroupMBID = (listen: Listen): string | undefined =>
  _.get(listen, "track_metadata.additional_info.release_group_mbid") ??
  _.get(listen, "track_metadata.mbid_mapping.release_group_mbid");

const getReleaseName = (listen: Listen): string =>
  _.get(listen, "track_metadata.mbid_mapping.release_name", "") ||
  _.get(listen, "track_metadata.release_name", "");

const getTrackName = (listen?: Listen | JSPFTrack | PinnedRecording): string =>
  _.get(listen, "track_metadata.mbid_mapping.recording_name", "") ||
  _.get(listen, "track_metadata.track_name", "") ||
  _.get(listen, "title", "");

const getTrackDurationInMs = (listen?: Listen | JSPFTrack): number =>
  _.get(listen, "track_metadata.additional_info.duration_ms", "") ||
  _.get(listen, "track_metadata.additional_info.duration", "") * 1000 ||
  _.get(listen, "duration", "");

const getArtistName = (
  listen?: Listen | JSPFTrack | PinnedRecording
): string => {
  const artists: MBIDMappingArtist[] = _.get(
    listen,
    "track_metadata.mbid_mapping.artists",
    []
  );
  if (artists?.length) {
    return artists
      .map((artist) => `${artist.artist_credit_name}${artist.join_phrase}`)
      .join("");
  }
  return (
    _.get(listen, "track_metadata.artist_name", "") ||
    _.get(listen, "creator", "")
  );
};

const getMBIDMappingArtistLink = (artists: MBIDMappingArtist[]) => {
  return (
    <>
      {artists.map((artist) => (
        <>
          <Link
            to={`/artist/${artist.artist_mbid}/`}
            target="_blank"
            rel="noopener noreferrer"
            title={artist.artist_credit_name}
          >
            {artist.artist_credit_name}
          </Link>
          {artist.join_phrase}
        </>
      ))}
    </>
  );
};

const getStatsArtistLink = (
  artists?: MBIDMappingArtist[],
  artist_name?: string,
  artist_mbids?: string[]
) => {
  if (artists?.length) {
    return getMBIDMappingArtistLink(artists);
  }
  const firstArtist = _.first(artist_mbids);
  if (firstArtist) {
    return (
      <Link
        to={`/artist/${firstArtist}/`}
        target="_blank"
        rel="noopener noreferrer"
      >
        {artist_name}
      </Link>
    );
  }
  return artist_name;
};

const getArtistLink = (listen: Listen) => {
  const artists = listen.track_metadata?.mbid_mapping?.artists;
  const artist_name = getArtistName(listen);
  const artist_mbids = getArtistMBIDs(listen);
  return getStatsArtistLink(artists, artist_name, artist_mbids);
};

const getTrackLink = (listen: Listen): JSX.Element | string => {
  const trackName = getTrackName(listen);
  const recordingMbid = getRecordingMBID(listen);

  if (recordingMbid) {
    return (
      <a
        href={`https://musicbrainz.org/recording/${recordingMbid}`}
        target="_blank"
        rel="noopener noreferrer"
      >
        {trackName}
      </a>
    );
  }
  return trackName;
};

const getListenCardKey = (listen: Listen): string =>
  `${listen.listened_at}-${listen.user_name}-${getRecordingMSID(
    listen
  )}-${getTrackName(listen)}-${getArtistName(listen)}-${getReleaseName(
    listen
  )}-${
    listen.track_metadata?.mbid_mapping?.release_group_name
  }-${getRecordingMBID(listen)}-${getArtistMBIDs(listen)?.join(
    ","
  )}-${getReleaseMBID(listen)}-${getReleaseGroupMBID(listen)}-${
    listen.track_metadata?.mbid_mapping?.caa_id
  }-${listen.track_metadata?.mbid_mapping?.caa_release_mbid}`;

const formatWSMessageToListen = (wsMsg: any): Listen | null => {
  const json = wsMsg;
  try {
    // The websocket message received may not contain the expected track_metadata and listened_at fields.
    // Therefore, we look for their alias as well.
    if (!("track_metadata" in json)) {
      if ("data" in json) {
        json.track_metadata = json.data;
        delete json.data;
      } else {
        // eslint-disable-next-line no-console
        console.debug(
          "Could not find track_metadata and data in following json: ",
          json
        );
        return null;
      }
    }
    if (!("listened_at" in json)) {
      if ("timestamp" in json) {
        json.listened_at = json.timestamp;
        delete json.timestamp;
      } else {
        // eslint-disable-next-line no-console
        console.debug(
          "Could not find listened_at and timestamp in following json: ",
          json
        );
        return null;
      }
    }
    // The websocket message received contains the recording_msid as a top level key.
    // Therefore, we need to shift it json.track_metadata.additional_info.
    if (!_.has(json, "track_metadata.additional_info.recording_msid")) {
      if ("recording_msid" in json) {
        _.merge(json, {
          track_metadata: {
            additional_info: { recording_msid: json.recording_msid },
          },
        });
        delete json.recording_msid;
      } else {
        // eslint-disable-next-line no-console
        console.debug(
          "Could not find recording_msid in following json: ",
          json
        );
        return null;
      }
    }
  } catch (error) {
    // eslint-disable-next-line no-console
    console.error(error);
    return null;
  }

  // The websocket message received contain some keys which are are either duplicates or are not required in the frontend.
  // Ideally this should be handled server-side and this will probably be fixed with protobuf move.
  return json as Listen;
};

// recieves or unix epoch timestamp int or ISO datetime string
const preciseTimestamp = (
  listened_at: number | string,
  displaySetting?: "timeAgo" | "includeYear" | "excludeYear"
): string => {
  const listenDate: Date = new Date(listened_at);
  let display = displaySetting;

  // invalid date
  if (Number.isNaN(listenDate.getTime())) {
    return String(listened_at);
  }

  // determine which display setting based on time difference to use if no argument was provided
  if (!display) {
    // We can easily mock Date.now in our tests to mock the current dateTime
    const now = Date.now();
    const currentDate = new Date(now);
    const currentYear = currentDate.getFullYear();
    const listenYear = listenDate.getFullYear();
    // Date is today : format using timeago
    if (
      currentDate.getDate() === listenDate.getDate() &&
      currentDate.getMonth() === listenDate.getMonth() &&
      currentYear === listenYear
    ) {
      display = "timeAgo";
    }
    // Date is this current year, don't show the year
    else if (currentYear === listenYear) {
      display = "excludeYear";
    }
    // Not this year, show the year
    else {
      display = "includeYear";
    }
  }

  switch (display) {
    case "includeYear":
      return `${listenDate.toLocaleString(undefined, {
        day: "2-digit",
        month: "short",
        year: "numeric",
        hour: "numeric",
        minute: "numeric",
      })}`;
    case "excludeYear":
      return `${listenDate.toLocaleString(undefined, {
        day: "2-digit",
        month: "short",
        hour: "numeric",
        minute: "numeric",
      })}`;
    default:
      return `${timeago.ago(listened_at)}`;
  }
};
// recieves or unix epoch timestamp int or ISO datetime string
const fullLocalizedDateFromTimestampOrISODate = (
  unix_epoch_timestamp: number | string | undefined | null
): string => {
  if (!unix_epoch_timestamp) {
    return "";
  }
  const date: Date = new Date(unix_epoch_timestamp);

  // invalid date
  if (Number.isNaN(date.getTime())) {
    return String(unix_epoch_timestamp);
  }
  return date.toLocaleString(undefined, {
    // @ts-ignore see https://github.com/microsoft/TypeScript/issues/40806
    dateStyle: "full",
    timeStyle: "long",
  });
};

const convertDateToUnixTimestamp = (date: Date): number => {
  const newDate = new Date(date);
  const timestampInMs = newDate.getTime();
  const unixTimestamp = Math.floor(newDate.getTime() / 1000);
  return unixTimestamp;
};

/** Loads a script asynchronously into the HTML page */
export function loadScriptAsync(document: any, scriptSrc: string): void {
  const el = document.createElement("script");
  const container = document.head || document.body;
  el.type = "text/javascript";
  el.async = true;
  el.src = scriptSrc;
  container.appendChild(el);
}
export async function fetchMusicBrainzGenres() {
  // Fetch and save the list of MusicBrainz genres
  try {
    const response = await fetch(
      "https://musicbrainz.org/ws/2/genre/all?fmt=txt"
    );
    const genresList = await response.text();
    const fetchedGenres = Array.from(genresList.split("\n"));
    if (fetchedGenres.length) {
      localStorage?.setItem(
        "musicbrainz-genres",
        JSON.stringify({
          creation_date: Date.now(),
          genre_list: fetchedGenres,
        })
      );
      return fetchedGenres;
    }
  } catch (error) {
    // eslint-disable-next-line no-console
    console.error(error);
  }
  return [];
}

async function getOrFetchMBGenres(forceExpiry = false) {
  // Try to load genres from local storage, fetch them otherwise
  const localStorageString = localStorage?.getItem("musicbrainz-genres");
  if (!localStorageString) {
    // nothing saved, fetch the genres and save them
    const fetchedGenres = await fetchMusicBrainzGenres();
    return fetchedGenres;
  }
  const localStorageObject = JSON.parse(localStorageString);
  // expire the list after 2 weeks
  if (
    forceExpiry ||
    !localStorageObject ||
    Date.now() > localStorageObject.creation_date + 1209000000
  ) {
    // If the item is expired, fetch them afresh and save them
    const fetchedGenres = await fetchMusicBrainzGenres();
    return fetchedGenres;
  }
  return localStorageObject.genre_list;
}

type SentryProps = {
  sentry_dsn: string;
  sentry_traces_sample_rate?: number;
};
type GlobalAppProps = {
  api_url: string;
  websockets_url: string;
  current_user: ListenBrainzUser;
  spotify?: SpotifyUser;
  youtube?: YoutubeUser;
  soundcloud?: SoundCloudUser;
  critiquebrainz?: MetaBrainzProjectUser;
  musicbrainz?: MetaBrainzProjectUser;
  user_preferences?: UserPreferences;
};
type GlobalProps = GlobalAppProps & SentryProps;

const getPageProps = async (): Promise<{
  domContainer: HTMLElement;
  reactProps: Record<string, any>;
  sentryProps: SentryProps;
  globalAppContext: GlobalAppContextT;
}> => {
  let domContainer = document.getElementById("react-container");
  const propsElement = document.getElementById("page-react-props");
  const globalPropsElement = document.getElementById("global-react-props");
  let reactProps = {};
  let globalReactProps = {} as GlobalProps;
  let sentryProps = {} as SentryProps;
  let globalAppContext = {} as GlobalAppContextT;
  if (!domContainer) {
    // Ensure there is a container for React rendering
    // We should always have on on the page already, but displaying errors to the user relies on there being one
    domContainer = document.createElement("div");
    domContainer.id = "react-container";
    const container = document.getElementsByClassName("wrapper");
    container[0].appendChild(domContainer);
  }
  try {
    // Global props *cannot* be empty
    if (globalPropsElement?.innerHTML) {
      globalReactProps = JSON.parse(globalPropsElement.innerHTML);
    } else {
      throw new Error("No global props element found on the page");
    }
    // Page props can be empty
    if (propsElement?.innerHTML) {
      reactProps = JSON.parse(propsElement!.innerHTML);
    }

    const {
      current_user,
      api_url,
      websockets_url,
      spotify,
      youtube,
      soundcloud,
      critiquebrainz,
      musicbrainz,
      sentry_traces_sample_rate,
      sentry_dsn,
    } = globalReactProps;

    let { user_preferences } = globalReactProps;

    user_preferences = { ...user_preferences, saveData: false };

    if ("connection" in navigator) {
      // @ts-ignore
      if (navigator.connection?.saveData === true) {
        user_preferences.saveData = true;
      }
    }

    const apiService = new APIServiceClass(
      api_url || `${window.location.origin}/1`
    );
    globalAppContext = {
      APIService: apiService,
      websocketsUrl: websockets_url,
      currentUser: current_user,
      spotifyAuth: spotify,
      youtubeAuth: youtube,
      soundcloudAuth: soundcloud,
      critiquebrainzAuth: critiquebrainz,
      musicbrainzAuth: {
        ...musicbrainz,
        refreshMBToken: async function refreshMBToken() {
          try {
            const newToken = await apiService.refreshMusicbrainzToken();
            _.set(globalAppContext, "musicbrainzAuth.access_token", newToken);
          } catch (err) {
            // eslint-disable-next-line no-console
            console.error(
              "Could not refresh MusicBrainz auth token:",
              err.toString()
            );
          }
        },
      },
      userPreferences: user_preferences,
      musicbrainzGenres: await getOrFetchMBGenres(),
      recordingFeedbackManager: new RecordingFeedbackManager(
        apiService,
        current_user
      ),
    };
    sentryProps = {
      sentry_dsn,
      sentry_traces_sample_rate,
    };
  } catch (err) {
    // eslint-disable-next-line no-console
    console.error(err);
    // Show error to the user and ask to reload page
    const errorMessage = `Please refresh the page.
	If the problem persists, please contact us.
	Reason: ${err}`;
    toast.error(
      <ToastMsg title="Error loading the Page" message={errorMessage} />,
      { toastId: "page-load-error" }
    );
  }
  return {
    domContainer,
    reactProps,
    sentryProps,
    globalAppContext,
  };
};

const getListenablePin = (pinnedRecording: PinnedRecording): Listen => {
  const pinnedRecListen: Listen = {
    listened_at: 0,
    ...pinnedRecording,
  };
  _.set(
    pinnedRecListen,
    "track_metadata.additional_info.recording_msid",
    pinnedRecording.recording_msid
  );
  return pinnedRecListen;
};

const countWords = (str: string): number => {
  // Credit goes to iamwhitebox https://stackoverflow.com/a/39125279/14911205
  const words = str.match(/\w+/g);
  if (words === null) return 0;
  return words.length;
};

const handleNavigationClickEvent = (event?: React.MouseEvent): void => {
  // Allow opening in new tab or window with shift or control key
  // Otherwise prevent default
  if (event && !event.ctrlKey && !event.shiftKey) {
    event.preventDefault();
  }
};

const pinnedRecordingToListen = (pinnedRecording: PinnedRecording): Listen => {
  return {
    listened_at: pinnedRecording.created,
    track_metadata: pinnedRecording.track_metadata,
  };
};

const generateAlbumArtThumbnailLink = (
  caaId: number | string,
  releaseMBID: string,
  size: CAAThumbnailSizes = 250
): string => {
  return `https://archive.org/download/mbid-${releaseMBID}/mbid-${releaseMBID}-${caaId}_thumb${size}.jpg`;
};

export type CAAThumbnailSizes = 250 | 500 | 1200 | "small" | "large";

const getThumbnailFromCAAResponse = (
  body: CoverArtArchiveResponse,
  size: CAAThumbnailSizes = 250
): string | undefined => {
  if (!body.images?.length) {
    return undefined;
  }
  const { release } = body;
  const regexp = /musicbrainz.org\/release\/(?<mbid>[0-9a-f]{8}-[0-9a-f]{4}-[0-5][0-9a-f]{3}-[089ab][0-9a-f]{3}-[0-9a-f]{12})/g;
  const releaseMBID = regexp.exec(release)?.groups?.mbid;

  const frontImage = body.images.find((image) => image.front);

  if (frontImage?.id && releaseMBID) {
    // CAA links are http redirects instead of https, causing LB-1067 (mixed content warning).
    // We also don't need or want the redirect from CAA, instead we can reconstruct
    // the link to the underlying archive.org resource directly
    // Also see https://github.com/metabrainz/listenbrainz-server/commit/9e40ad440d0b280b6c53d13e804f911657469c8b
    const { id } = frontImage;
    return generateAlbumArtThumbnailLink(id, releaseMBID);
  }

  // No front image? Fallback to whatever the first image is
  const { thumbnails, image } = body.images[0];
  return thumbnails[size] ?? thumbnails.small ?? image;
};

const retryParams = {
  retries: 4,
  retryOn: [429],
  retryDelay(attempt: number) {
    // Exponential backoff at random interval between maxRetryTime and minRetryTime,
    // adding minRetryTime for every attempt. `attempt` starts at 0
    const maxRetryTime = 2500;
    const minRetryTime = 1800;
    const clampedRandomTime =
      Math.random() * (maxRetryTime - minRetryTime) + minRetryTime;
    // Make it exponential
    return Math.floor(clampedRandomTime) * 2 ** attempt;
  },
};

const getAlbumArtFromReleaseGroupMBID = async (
  releaseGroupMBID: string,
  optionalSize?: CAAThumbnailSizes
): Promise<string | undefined> => {
  try {
    const CAAResponse = await fetchWithRetry(
      `https://coverartarchive.org/release-group/${releaseGroupMBID}`,
      retryParams
    );
    if (CAAResponse.ok) {
      const body: CoverArtArchiveResponse = await CAAResponse.json();
      return getThumbnailFromCAAResponse(body, optionalSize);
    }
  } catch (error) {
    // eslint-disable-next-line no-console
    console.warn(
      `Couldn't fetch Cover Art Archive entry for ${releaseGroupMBID}`,
      error
    );
  }
  return undefined;
};

const getAlbumArtFromReleaseMBID = async (
  userSubmittedReleaseMBID: string,
  useReleaseGroupFallback: boolean | string = false,
  APIService?: APIServiceClass,
  optionalSize?: CAAThumbnailSizes
): Promise<string | undefined> => {
  try {
    const CAAResponse = await fetchWithRetry(
      `https://coverartarchive.org/release/${userSubmittedReleaseMBID}`,
      retryParams
    );
    if (CAAResponse.ok) {
      const body: CoverArtArchiveResponse = await CAAResponse.json();
      return getThumbnailFromCAAResponse(body, optionalSize);
    }

    if (CAAResponse.status === 404 && useReleaseGroupFallback) {
      let releaseGroupMBID = useReleaseGroupFallback;
      if (!_.isString(useReleaseGroupFallback) && APIService) {
        const releaseGroupResponse = await APIService.lookupMBRelease(
          userSubmittedReleaseMBID
        );
        releaseGroupMBID = releaseGroupResponse["release-group"].id;
      }
      if (!_.isString(releaseGroupMBID)) {
        return undefined;
      }

      return await getAlbumArtFromReleaseGroupMBID(releaseGroupMBID);
    }
  } catch (error) {
    // eslint-disable-next-line no-console
    console.warn(
      `Couldn't fetch Cover Art Archive entry for ${userSubmittedReleaseMBID}`,
      error
    );
  }
  return undefined;
};

const getAlbumArtFromListenMetadata = async (
  listen: BaseListenFormat,
  spotifyUser?: SpotifyUser,
  APIService?: APIServiceClass
): Promise<string | undefined> => {
  // if spotifyListen
  if (
    SpotifyPlayer.isListenFromThisService(listen) &&
    SpotifyPlayer.hasPermissions(spotifyUser)
  ) {
    const trackID = SpotifyPlayer.getSpotifyTrackIDFromListen(listen);
    return new SpotifyAPIService(spotifyUser).getAlbumArtFromSpotifyTrackID(
      trackID
    );
  }
  if (YoutubePlayer.isListenFromThisService(listen)) {
    const videoId = YoutubePlayer.getVideoIDFromListen(listen);
    const images = YoutubePlayer.getThumbnailsFromVideoid(videoId);
    return images?.[0].src;
  }
  /** Could not load image from music service, fetching from CoverArtArchive if MBID is available */
  // directly access additional_info.release_mbid instead of using getReleaseMBID because we only want
  // to query CAA for user submitted mbids.
  const userSubmittedReleaseMBID =
    listen.track_metadata?.additional_info?.release_mbid;
  const caaId = listen.track_metadata?.mbid_mapping?.caa_id;
  const caaReleaseMbid = listen.track_metadata?.mbid_mapping?.caa_release_mbid;
  if (userSubmittedReleaseMBID) {
    // try getting the cover art using user submitted release mbid. if user submitted release mbid
    // does not have a cover art and the mapper matched to a different release, try to fallback to
    // release group cover art of the user submitted release mbid next
    const userSubmittedReleaseAlbumArt = await getAlbumArtFromReleaseMBID(
      userSubmittedReleaseMBID,
      Boolean(caaReleaseMbid) && userSubmittedReleaseMBID !== caaReleaseMbid,
      APIService
    );
    if (userSubmittedReleaseAlbumArt) {
      return userSubmittedReleaseAlbumArt;
    }
  }
  // user submitted release mbids not found, check if there is a match from mbid mapper.
  if (caaId && caaReleaseMbid) {
    return generateAlbumArtThumbnailLink(caaId, caaReleaseMbid);
  }
  return undefined;
};

/** Courtesy of Matt Zimmerman
 * https://codepen.io/influxweb/pen/LpoXba
 */
/* eslint-disable no-bitwise */
function getAverageRGBOfImage(
  imgEl: HTMLImageElement | null
): { r: number; g: number; b: number } {
  const defaultRGB = { r: 0, g: 0, b: 0 }; // for non-supporting envs
  if (!imgEl) {
    return defaultRGB;
  }
  const blockSize = 5; // only visit every 5 pixels
  const canvas = document.createElement("canvas");
  const context = canvas.getContext && canvas.getContext("2d");
  let data;
  let i = -4;
  const rgb = { r: 0, g: 0, b: 0 };
  let count = 0;

  if (!context) {
    return defaultRGB;
  }

  const height = imgEl.naturalHeight || imgEl.offsetHeight || imgEl.height;
  const width = imgEl.naturalWidth || imgEl.offsetWidth || imgEl.width;
  canvas.height = height;
  canvas.width = width;
  context.drawImage(imgEl, 0, 0);

  try {
    data = context.getImageData(0, 0, width, height);
  } catch (e) {
    /* security error, img on diff domain */
    return defaultRGB;
  }

  const { length } = data.data;

  // eslint-disable-next-line no-cond-assign
  while ((i += blockSize * 4) < length) {
    count += 1;
    rgb.r += data.data[i];
    rgb.g += data.data[i + 1];
    rgb.b += data.data[i + 2];
  }

  // ~~ used to floor values
  rgb.r = ~~(rgb.r / count);
  rgb.g = ~~(rgb.g / count);
  rgb.b = ~~(rgb.b / count);

  return rgb;
}
/* eslint-enable no-bitwise */

export function feedReviewEventToListen(
  eventMetadata: CritiqueBrainzReview
): BaseListenFormat {
  const { entity_id, entity_name, entity_type } = eventMetadata;

  let trackName;
  let artistName;
  let releaseGroupName;
  let artist_mbids: string[] = [];
  let recording_mbid;
  let release_group_mbid;
  if (entity_type === "artist" && entity_id) {
    artistName = entity_name;
    artist_mbids = [entity_id] as string[];
  }
  if (entity_type === "release_group" && entity_id) {
    // currently releaseGroupName isn't displayed by the ListenCard
    // so also assign trackName and recording_mbid
    trackName = entity_name;
    recording_mbid = entity_id;
    releaseGroupName = entity_name;
    release_group_mbid = entity_id;
  }
  if (entity_type === "recording" && entity_id) {
    trackName = entity_name;
    recording_mbid = entity_id;
  }
  return {
    listened_at: -1,
    track_metadata: {
      track_name: trackName ?? "",
      artist_name: artistName ?? "",
      release_name: releaseGroupName ?? "",
      additional_info: {
        artist_mbids,
        recording_mbid,
        release_group_mbid,
      },
    },
  };
}

export function personalRecommendationEventToListen(
  eventMetadata: UserTrackPersonalRecommendationMetadata
): BaseListenFormat {
  return {
    listened_at: -1,
    track_metadata: eventMetadata.track_metadata,
  } as BaseListenFormat;
}

export function getReviewEventContent(
  eventMetadata: CritiqueBrainzReview | CritiqueBrainzReviewAPI
): JSX.Element {
  const additionalContent = getAdditionalContent(
    eventMetadata as CritiqueBrainzReview
  );
  const reviewID =
    _.get(eventMetadata, "review_mbid") ?? _.get(eventMetadata, "id");
  const userName =
    _.get(eventMetadata, "user_name") ??
    _.get(eventMetadata, "user.display_name");
  return (
    <div className="review">
      {!isUndefined(eventMetadata.rating) && isFinite(eventMetadata.rating) && (
        <div className="rating-container">
          <b>Rating: </b>
          <Rating
            readonly
            onClick={() => {}}
            className="rating-stars"
            ratingValue={eventMetadata.rating}
            transition
            size={20}
            iconsCount={5}
          />
        </div>
      )}
      <div className="text">
        <ReactMarkdown
          disallowedElements={["h1", "h2", "h3", "h4", "h5", "h6"]}
          unwrapDisallowed
        >
          {additionalContent}
        </ReactMarkdown>
      </div>
      <div className="author read-more">
        by {userName}
        <a
          href={`https://critiquebrainz.org/review/${reviewID}`}
          target="_blank"
          rel="noopener noreferrer"
          className="pull-right"
        >
          Read on CritiqueBrainz
        </a>
      </div>
    </div>
  );
}

export function getPersonalRecommendationEventContent(
  eventMetadata: UserTrackPersonalRecommendationMetadata,
  isCreator: Boolean
): JSX.Element {
  const additionalContent = getAdditionalContent(eventMetadata);
  return (
    <>
      {isCreator && (
        <div className="sent-to">
          Sent to:{" "}
          {eventMetadata.users.map((userName) => {
            return <NamePill title={userName} />;
          })}
        </div>
      )}
      {additionalContent}
    </>
  );
}

export {
  searchForSpotifyTrack,
  searchForSoundcloudTrack,
  getMBIDMappingArtistLink,
  getStatsArtistLink,
  getArtistLink,
  getTrackLink,
  formatWSMessageToListen,
  preciseTimestamp,
  fullLocalizedDateFromTimestampOrISODate,
  convertDateToUnixTimestamp,
  getPageProps,
  searchForYoutubeTrack,
  getListenablePin,
  countWords,
  handleNavigationClickEvent,
  getRecordingMSID,
  getRecordingMBID,
  getReleaseMBID,
  getReleaseGroupMBID,
  getArtistMBIDs,
  getArtistName,
  getTrackName,
  getReleaseName,
  getTrackDurationInMs,
  getListenCardKey,
  pinnedRecordingToListen,
  getAlbumArtFromReleaseMBID,
  getAlbumArtFromReleaseGroupMBID,
  getAlbumArtFromListenMetadata,
  getAverageRGBOfImage,
  getAdditionalContent,
  generateAlbumArtThumbnailLink,
};<|MERGE_RESOLUTION|>--- conflicted
+++ resolved
@@ -4,11 +4,8 @@
 import * as timeago from "time-ago";
 import { Rating } from "react-simple-star-rating";
 import { toast } from "react-toastify";
-<<<<<<< HEAD
 import { Link } from "react-router-dom";
-=======
 import ReactMarkdown from "react-markdown";
->>>>>>> 39095293
 import SpotifyPlayer from "../common/brainzplayer/SpotifyPlayer";
 import YoutubePlayer from "../common/brainzplayer/YoutubePlayer";
 import SpotifyAPIService from "./SpotifyAPIService";
