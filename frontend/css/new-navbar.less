// Height of the BrainzPlayer component (fixed at the bottom of the page)
@sidenav-width: 190px;
@brainzplayer-height: 60px;
@offscreen-sidenav-breakpoint: @grid-float-breakpoint-max;
@very-wide-screen-breakpoint: 1950px;
@navbar-height: 72px;
@max-content-width: 1400px;
@nav-background-color: #f3f3f3;

@nav-bottom-padding: 1.5em;
@nav-tabs-link-padding: 1em 1.5em;
@nav-tabs-link-padding-mobile: 0.8em 1em;
@nav-tabs-background-color: @nav-background-color;
@tabs-height: 42px;
@tabs-height-mobile: 42px;
@nav-link-color: #1e1e1e;
@gradient-orange: #ffa500;

body {
  #react-container {
    display: flex;
    width: 100%;
  }

  nav[role="navigation"] {
    max-width: @sidenav-width;

    #side-nav {
      width: @sidenav-width;
      // using important here to override Botostrap 3 collapse plugin setting height
      height: 100vh !important;
      display: flex;
      position: sticky;
      left: 0;
      top: 0;
      bottom: 0;
      font-family: "Roboto", sans-serif;
      text-align: right;
      flex-direction: column;
      align-items: flex-end;
      border-right: 9px solid;
      border-image: linear-gradient(to bottom, @blue, @gradient-orange) 1 100%;
      padding: 1.2em;
      background-color: @nav-background-color;
      z-index: 100;

      a {
        display: block;
        font-weight: normal;
        &,
        &:visited,
        &:hover,
        &:visited:hover {
          /* Annoyingly we need this not-button because of Bootstrap 3*/
          &,
          &:not(.button) {
            color: @blue;
          }
        }
        &.active {
          text-decoration: underline;
          text-decoration-thickness: 2px;
          text-underline-offset: 6px;
          font-style: italic;
          font-weight: 700;
        }
      }

      .main-nav {
        font-size: 18px;
        flex-basis: 140px;
        display: flex;
        flex-direction: column;
        justify-content: space-around;
        margin-bottom: @nav-bottom-padding;
        font-weight: 500;
      }
      .navbar-bottom {
        margin-top: auto;
        font-size: 14px;
        .username {
          font-weight: 700;
          margin-bottom: 0.3em;
          // prevent long usernames from breaking the layout
          word-break: break-all;
          border-radius: 0;
        }
        line-height: 1.5em;

        > a {
          width: fit-content;
          margin-left: auto;
          font-weight: normal;
        }
      }
      .navbar-logo {
        z-index: 102; // just above the toggle hamburger button
      }
      .search-bar {
        position: relative;
        margin-top: 1em;
        input {
          background-color: @nav-tabs-border-color;
          color: @nav-link-color;
          border-radius: 33px;
          border: none;
          &:focus {
            -webkit-box-shadow: inset 1px 2px 4px darkgrey;
            box-shadow: inset 1px 2px 4px darkgrey;
          }
        }
        button {
          position: absolute;
          right: 0.5em;
          top: 0;
          background: none;
          border: none;
          height: 100%;
          font-size: 1.2em;
        }
      }
    }
    /* Sections of the sidebar navigation */
    .navbar-logo {
      height: auto;
      width: 40px;
      margin-bottom: @nav-bottom-padding;
    }
    // header shown on small screens, with button to open drawer menu
    .navbar-header {
      display: none;
      height: @navbar-height;
      border-bottom: 3px solid;
      border-image: linear-gradient(to right, @blue, @gradient-orange) 100% 1;

      .navbar-logo {
        margin: 0;
        margin-left: auto;
        margin-right: auto;
        width: auto;
        align-self: center;
        > img {
          height: 26px;
          margin-top: 3px;
        }
      }
      .navbar-toggle {
        z-index: 101; // just above so it can be clicked to close the side-nav
        margin-left: @navbar-padding-horizontal;
        border-color: @blue;
        position: absolute;
        .icon-bar {
          background-color: @blue;
        }
        &:not(.collapsed) {
          position: fixed;
        }
      }
    }
  }
  /* main content */
<<<<<<< HEAD
  .container-react {
=======
  > [class*="container"] {
>>>>>>> a18fae82
    // Leave some space for BrainzPlayer
    padding-bottom: @brainzplayer-height;

    width: 100%; // fallback
    width: calc(100% - @sidenav-width);

    .container-react-main {
      max-width: @max-content-width;
      margin-left: auto;
      margin-right: auto;
    }
  }

  /* Styles for mobile devices */
  @media (max-width: @offscreen-sidenav-breakpoint) {
    nav[role="navigation"] {
      max-width: unset;
      #side-nav {
        transition: transform 0.3s ease-in-out;
        position: fixed;
        // using important here to override Botostrap 3 collapse plugin setting height
        height: auto !important;
        transform: translateX(-100%);
        &.collapse.in {
          transform: none;
        }
        .mobile-nav-fix {
          position: absolute;
          background-color: @nav-background-color;
          border-right: 9px solid @gradient-orange;
          //sidenav width + border thickness
          width: calc(100% + 9px);
          height: 120px;
          bottom: -110px;
          right: -9px; // parent's border thickness
          z-index: 99;
        }
      }
      #side-nav-overlay {
        content: "";
        opacity: 0;
        pointer-events: none;
        transition: opacity 0.3s linear;
        position: fixed;
        width: 100vw;
        height: 110vh !important;
        top: 0;
        bottom: 0;
        right: 0;
        background: white;
        z-index: 98;
        &.collapse.in {
          opacity: 0.8;
          pointer-events: unset;
        }
      }
      .navbar-header {
        display: flex;
        align-items: center;
      }
    }
<<<<<<< HEAD
    .container-react {
=======
    > [class*="container"] {
>>>>>>> a18fae82
      &,
      .container-react-main {
        width: 100%;
      }
    }
    #react-container {
      display: initial;
    }
  }
}

.secondary-nav {
  /* Secondary nav container should be full width and scrollable if there is excess */
  width: calc(100% + @grid-gutter-width);
  margin-left: (@grid-gutter-width / -2) - 1;
  margin-right: (@grid-gutter-width / -2);
  margin-bottom: @nav-bottom-padding;
  &,
  > * {
    background-color: @nav-tabs-background-color;
  }

  .nav.nav-tabs {
    display: flex;
    background-color: @nav-tabs-background-color;
    white-space: nowrap;

    > li {
      background-color: @nav-tabs-background-color;
      border-bottom: 1px solid @nav-tabs-border-color;
      float: unset;
      > a {
        color: @nav-link-color;
        padding: @nav-tabs-link-padding;
        border: 1px solid @nav-tabs-border-color;
        border-top: none;
        border-bottom: none;
        margin-right: -1px;
        margin-bottom: 0px;
        &:hover {
          color: initial;
        }
      }
      &.active > a {
        color: @nav-link-color;
        font-weight: 700;
        border-bottom: 1px solid white;
        margin-bottom: -1px;
      }
      &.username {
        font-weight: 700;
        background: linear-gradient(288deg, #46433a 16.96%, @blue 98.91%);
        color: @white;
        > * {
          padding: @nav-tabs-link-padding;
        }
        a,
        a:hover,
        a:visited,
        a:visited:hover {
          color: @white;
          background: initial;
        }
      }
      &.disabled {
        background-color: darken(@nav-tabs-background-color, 15%);
        > a {
          color: darken(@nav-tabs-background-color, 35%);
        }
      }
    }
  }

  .breadcrumb {
    padding: @nav-tabs-link-padding;
    list-style: none;
    border-bottom: 1px solid @nav-tabs-border-color;
    > li {
      display: inline-block;
      color: @text-color;
      > a {
        color: @nav-link-color;
        font-weight: initial;
      }
      &.active {
        color: @blue;
        font-weight: 700;
      }
      & + li:before {
        padding: 0 5px;
        content: "\003E";
      }
    }
  }
  /* Styles for mobile devices */
  @media (max-width: @offscreen-sidenav-breakpoint) {
    /* When not all tabs fit horizontally,
		hide tabs behind gradient to indicate there's more */
    &::after {
      content: "";
      width: 4em;
      background: linear-gradient(270deg, #fff, transparent);
      position: absolute;
      pointer-events: none;
      right: 0;
      height: @tabs-height;
      margin-top: -@tabs-height;
    }

    .nav.nav-tabs > li {
      > a,
      &.username > * {
        padding: @nav-tabs-link-padding-mobile;
      }
    }
    .breadcrumb {
      padding: @nav-tabs-link-padding-mobile;
    }
  }
  /* Special styles for very wide screens */
  @media (min-width: @very-wide-screen-breakpoint) {
    > * {
      /* Align the secondary nav with the centered content */
      width: calc(100% - @sidenav-width);
      max-width: @max-content-width;
      margin-left: auto;
      margin-right: auto;
    }
    .nav.nav-tabs > li.username {
      background: #46433a;
    }
    .breadcrumb {
      padding-left: 0;
    }
  }
}

.dragscroll {
  /* We user the dragscroll library to handle dragging to scroll */
  overflow-x: scroll;
  /* But we want to hide the scrollbar: */
  -ms-overflow-style: none; /* Internet Explorer and Edge */
  scrollbar-width: none; /* Firefox */
  &::-webkit-scrollbar {
    /* Chrome, Safari and Opera */
    display: none;
  }
}
.tertiary-nav {
  /* This tertiary nav (pills at the top of the page) should be max full width and scrollable */
  display: flex;
  flex-wrap: wrap;
  justify-content: space-between;
  padding: 0 1em;
  margin-left: ceil((@grid-gutter-width / -2));
  margin-right: floor((@grid-gutter-width / -2));
  > * {
    flex-shrink: 0;
  }
}
.tertiary-nav-vertical {
  ul {
    padding-left: 1em;
    line-height: 2.2em;
    li {
      list-style: none;
    }
  }
}
#settings {
  display: flex;
  flex-wrap: wrap;
  .tertiary-nav-vertical {
    flex: 0;
    flex-basis: 250px;
  }
}
.profile-on-mb {
  float: right;
  margin-top: 20px;
}
.modal-backdrop {
  width: 100vw;
  max-width: initial;
  margin: 0;
  &:not(.in) {
    pointer-events: none;
  }
}<|MERGE_RESOLUTION|>--- conflicted
+++ resolved
@@ -159,11 +159,7 @@
     }
   }
   /* main content */
-<<<<<<< HEAD
   .container-react {
-=======
-  > [class*="container"] {
->>>>>>> a18fae82
     // Leave some space for BrainzPlayer
     padding-bottom: @brainzplayer-height;
 
@@ -225,11 +221,7 @@
         align-items: center;
       }
     }
-<<<<<<< HEAD
     .container-react {
-=======
-    > [class*="container"] {
->>>>>>> a18fae82
       &,
       .container-react-main {
         width: 100%;
