@listenbrainz-blue: #353070;
@primary-color: @listenbrainz-blue;
@love-color: #c62828;
@hate-color: #353070;
@dark-color: #053b47;
@brainzplayer-height: 60px;
@brainzplayer-padding: 0px;
@cover-art-size: @brainzplayer-height - @brainzplayer-padding*2;
@big-cover-art-size: 500px;
@progress-bar-height: 4px;
@progress-bar-hover-height: 8px;
@white-background: #fff;
// Recommended minimum size required by Youtube
@youtube-player-height: 200px;
@youtube-player-width: 350px;
@youtube-drag-handle-size: 30px;
@youtube-resize-transition: height 0.25s ease-out;

#brainz-player {
  position: fixed;
  bottom: 0;
  right: 0;
  width: calc(100% - @sidenav-width);
  @media (max-width: @offscreen-sidenav-breakpoint) {
    width: 100%;
  }
  height: @brainzplayer-height;
  background: @white-background;
  display: flex;
  box-shadow: 0px -4px 12px fade(black, 20%);

  padding: @brainzplayer-padding;
  border-top: 1px solid @gray-light;
  z-index: 110;

  > * {
    flex: 1;
  }

  .content {
    display: flex;
    overflow: hidden;
    .cover-art {
      min-width: @brainzplayer-height;
      height: 100%;
      flex: 0;
      margin-right: 1em;
      // Show big preview of the cover art when hovering over it
      &:hover
        > *:not(.hidden):not(.no-album-art):not(.youtube-wrapper):not(.soundcloud) {
        // 80% of screen width max, capped at the width in pixel of big-cover-art-size
        height: min(80vw, @big-cover-art-size);
        width: min(80vw, @big-cover-art-size);
        bottom: @brainzplayer-height + @progress-bar-height;
        max-height: calc(100vh - @brainzplayer-height - @progress-bar-height);
      }

      > * {
        height: @cover-art-size;
        width: @cover-art-size;
        position: absolute;
        // transition: height, width 0.4s;
        bottom: 0;
      }

      img {
        height: inherit;
        width: inherit;
        max-height: inherit;
        object-fit: cover;
      }

      // Youtube iframe and wrapper
      .youtube-wrapper {
        position: absolute;
        bottom: @brainzplayer-height + 10px;
        right: 10px;
        height: @youtube-player-height + @youtube-drag-handle-size;
        width: @youtube-player-width;
        max-width: calc(100vw - 20px);
        z-index: 4;
        text-align: right; // to align the move and reduce buttons
        transition: @youtube-resize-transition;

        &.reduced {
          height: @youtube-drag-handle-size;
          .youtube-player {
            height: 0;
          }
        }

        .youtube-player {
          height: @youtube-player-height;
          border-radius: 8px;
          border-top-right-radius: 0; // intersection with the square drag handle
          overflow: hidden;
          transition: @youtube-resize-transition;
          > * {
            height: inherit;
          }
        }

        .youtube-drag-handle,
        .youtube-reduce-button {
          height: @youtube-drag-handle-size;
          display: inline-block;
          background: fadeout(black, 50%);
          color: @white;
        }
        .youtube-drag-handle {
          cursor: grab;
          &:active {
            cursor: grabbing;
          }
        }
      }
    }
  }

  .controls {
    display: flex;
    align-items: center;
    justify-content: space-evenly;
    color: @primary-color;
    font-size: 1.2em;
    flex-grow: 0;

    .play {
      padding: 0 0.7em;
    }
    > * {
      transition: all 0.5s ease;
      background: none;
      &:hover {
        color: darken(@primary-color, 10%);
      }
      &.disabled {
        color: #8d8d8d;
        pointer-events: none;
      }
    }
  }

  .currently-playing {
    display: flex;
    flex-direction: column;
    justify-content: center;
    line-height: 1.3em;
    overflow: hidden;
    min-width: 160px;

    .track-name,
    .artist-name {
      text-transform: uppercase;
      font-weight: 400;
      margin: 0;
    }

    .track-name {
      font-size: 1.2em;
      letter-spacing: 2px;
      color: @dark-color;
    }

    .artist-name {
      font-size: 0.8em;
      letter-spacing: 1.5px;
      color: lighten(@dark-color, 15%);
      margin: 5px 0;
    }

    .ellipsis {
      overflow: hidden;
      text-overflow: ellipsis;
      white-space: nowrap;
    }
    .ellipsis-2-lines {
      display: -webkit-box;
      -webkit-line-clamp: 2;
      -webkit-box-orient: vertical;
      overflow: hidden;
      text-overflow: ellipsis;
    }
  }

  .elapsed {
    display: flex;
    flex-direction: row;
    flex-grow: 0;
    align-items: center;
    padding: 1rem;
  }

  .actions {
    align-self: center;
    align-items: center;
    justify-content: flex-end;
    display: flex;

    /* Icons */
    > * {
      stroke-width: 40px;
      font-size: 1.3em;
      margin: 0 0.7em;
      max-width: 1em;
      cursor: pointer;
      color: #8d8d8d;
      &:hover {
        color: #46433a;
      }
      &.disabled {
        pointer-events: none;
        stroke: #dedede !important;
        color: #dedede !important;
      }
      &.music-service-icon {
        max-width: 1.5em;
        > svg {
          // Youtube forces us to follow their branding guidelines to the letter,
          // so we need to force a minimum height of 20px for the icon path inside the svg
          // [poo emoji]
          min-height: 26.7px;
          vertical-align: middle;
        }
      }
    }

    .love,
    .hate {
      color: transparent;
      stroke: #8d8d8d;
    }

    .love {
      &:hover {
        stroke: @love-color;
      }
      &.loved {
        stroke: transparent;
        color: @love-color;
      }
    }

    .hate {
      &:hover {
        stroke: @hate-color;
      }
      &.hated {
        stroke: transparent;
        color: @hate-color;
      }
    }

    .fa-ellipsis-vertical {
      //Thin down ellipsis icon
      stroke: @white-background;
    }
  }

  .no-album-art {
    height: 100%;
    background-image: url(../img/logo_big.svg);
    background-repeat: no-repeat;
    background-position: center top;
    background-color: aliceblue;
    opacity: 0.3;
  }

  .dropup-content {
    // A lot of these styles are copied part from Bootstrap
    // and part from ListenBrainz (ListenCard).
    // We copy them so that we don't have to rely on them for a standalone package
    &.open {
      display: block;
    }
    display: none;
    position: absolute;
    min-width: 140px;
    box-shadow: 0px 6px 12px rgba(0, 0, 0, 0.175);
    z-index: 6;
    border-radius: 4px;
    padding: 10px 0px;
    width: 260px;
    color: #46433a;

    //From Bootstrap styles
    top: auto;
    bottom: 100%;
    right: 0;
    margin-bottom: 2px;
    list-style: none; // In case the elements are <li> items inside a <ul>
    font-size: 14px;
    background-color: @white-background;
    border: 1px solid @gray-light; // IE8 fallback
    border: 1px solid rgba(0, 0, 0, 0.15);
    background-clip: padding-box;

    // Links within the dropdown menu
    > a,
    > button {
      display: block; // necessary for <a> tags
      width: 100%;
      background: none;
      color: inherit;
      border: none;
      padding: 5px 20px;
      font: inherit;
      cursor: pointer;
      outline: inherit;
      text-align: left;

      &:hover {
        color: @white-background;
        background-color: @orange;
      }
    }
  }
}

<<<<<<< HEAD
#brainz-player .progress,
.music-player .progress {
  position: absolute;
  height: @progress-bar-height;
  top: -@progress-bar-height;
  margin-bottom: 0;
  left: 0;
  width: 100%;
  cursor: pointer;
  z-index: 5;
  transition: height, 0.2s;

  .progress-bar {
    height: 100%;
    background-color: @primary-color;
    border-right: 2px solid @dark-color;
  }
  &:hover {
    height: @progress-bar-hover-height;
    top: -@progress-bar-hover-height;
  }

  .progress-tooltip {
    background: @primary-color;
    margin-top: -4px;
    border-radius: 24px;
    font-size: 1em;
    padding: 6px 12px;
  }
  & > ::after {
    border-color: transparent;
=======
.volume {
  position: fixed;
  z-index: 110;
  background-color: #f8f8f8;
  right: 17em;
  bottom: -12em;
  transition: bottom 0.5s ease-in-out;
  border-top: 1px solid #ccc;
  box-shadow: -6px -1px 10px rgba(0, 0, 0, 0.2);
  .volume-input {
    width: 3.5em;
    writing-mode: vertical-rl;
    direction: rtl;
    margin: 1.5em 0.6em;
  }
  &.show {
    bottom: @brainzplayer-height;
>>>>>>> 01cde2d0
  }
}

.queue {
  position: fixed;
  padding: 1em;
  bottom: calc(-100% - @brainzplayer-height - @progress-bar-height);
  transition: bottom 1s ease-in-out;
  width: 100%;
  max-width: 550px;
<<<<<<< HEAD
  height: 500px;
  max-height: calc(100vh - @brainzplayer-height);
=======
  height: min(500px, 100vh ~"-" @brainzplayer-height);
>>>>>>> 01cde2d0
  background-color: #f8f8f8;
  border-top: 1px solid #ccc;
  box-shadow: -6px -1px 10px rgba(0, 0, 0, 0.2);
  overflow-y: auto;
  z-index: 109;
  right: 0;
  &.show {
    bottom: @brainzplayer-height;
  }

  .hide-queue {
    position: absolute;
    width: 2.5em;
    top: 0;
    right: 0.5em;
    padding: 0.3em 0.5em;
    border-radius: 5px;
    border-top-left-radius: 0;
    border-top-right-radius: 0;
    background: #dadada;
    margin-top: 0;
  }
  .queue-item {
    display: flex;
    justify-content: space-between;
    align-items: center;
    padding: 10px 0;
    border-bottom: 1px solid #ccc;
  }

  .queue-item-card .main-content .drag-handle {
    align-items: center;
    cursor: move;
    flex: 0;
    display: block;
    align-self: center;
    min-width: 3em;
  }

  .queue-headers {
    font-size: 16px;
    margin-top: 4px;
    margin-bottom: 4px;
    display: flex;
    justify-content: space-between;
    border-bottom: 1px solid #ccc;

    h4 {
      font-size: 18px;
      margin: 0;
      padding: 10px;
      padding-left: 0;
      width: 100%;
    }

    .queue-buttons {
      display: flex;
      justify-content: space-between;
      align-items: center;
    }
  }
}

.music-player {
  position: fixed;
  z-index: 108;
  height: 100vh;
  width: 100%;
  display: flex;
  flex-direction: column;
  right: 0;
  bottom: -100vh;
  transition: bottom 0.6s cubic-bezier(0.46, 0.75, 0.55, 0.97);
  padding: 0 1.5em;
  padding-bottom: @brainzplayer-height + @progress-bar-height;

  &.open {
    bottom: 0;
  }

  .cover-art-scroll-wrapper {
    overflow-x: auto;
    scroll-snap-stop: always;
    scroll-snap-type: x mandatory;
    scrollbar-width: none;
    display: flex;
    aspect-ratio: 1;
    margin-top: auto;
    margin-bottom: auto;

    .cover-art-wrapper {
      display: flex;
      align-items: center;
      justify-content: center;
      scroll-snap-align: start;
      scroll-snap-stop: always;
      min-width: 100%;
      margin: 0 0.5em;
    }
  }

  .header,
  .info {
    width: 100%;
    display: flex;
    align-items: center;
    justify-content: space-between;
    padding: 1em 0;
    color: white;

    .love,
    .hate {
      color: transparent;
      stroke: white;
      stroke-width: 1em;
    }

    .love {
      &:hover {
        stroke: @love-color;
      }
      &.loved {
        stroke: transparent;
        color: @love-color;
      }
    }

    .hate {
      &:hover {
        stroke: @hate-color;
      }
      &.hated {
        stroke: transparent;
        color: @hate-color;
      }
    }

    .info-text-wrapper {
      flex: 1;
      display: flex;
      flex-direction: column;
      overflow: auto;
    }

    .text-scroll-wrapper {
      overflow: hidden;
      white-space: nowrap;

      span {
        display: inline-block;
        position: relative;

        &.animate {
          animation: leftright 6s infinite alternate ease-in-out;
        }
      }
    }

    span {
      color: white;
    }

    .feedback-buttons-wrapper {
      display: flex;
      font-size: 2.3em;
      gap: 0.75em;
      padding-left: 0.25em;
    }
  }

  .player-buttons {
    display: flex;
    align-items: center;
    justify-content: space-between;
    color: white;
    margin-bottom: auto;

    .play svg {
      font-size: 4.25em !important;
    }
  }

  .progress-bar-wrapper {
    margin: 10px 0;

    .progress {
      position: inherit;
      height: 10px;
      background-color: rgba(255, 255, 255, 0.3);

      .progress-bar {
        background-color: white;
      }
    }
  }
}

@keyframes leftright {
  0%,
  20% {
    transform: translateX(0%);
    left: 0%;
  }
  80%,
  100% {
    transform: translateX(-100%);
    left: 100%;
  }
}<|MERGE_RESOLUTION|>--- conflicted
+++ resolved
@@ -317,7 +317,6 @@
   }
 }
 
-<<<<<<< HEAD
 #brainz-player .progress,
 .music-player .progress {
   position: absolute;
@@ -349,7 +348,9 @@
   }
   & > ::after {
     border-color: transparent;
-=======
+  }
+}
+
 .volume {
   position: fixed;
   z-index: 110;
@@ -367,7 +368,6 @@
   }
   &.show {
     bottom: @brainzplayer-height;
->>>>>>> 01cde2d0
   }
 }
 
@@ -378,12 +378,8 @@
   transition: bottom 1s ease-in-out;
   width: 100%;
   max-width: 550px;
-<<<<<<< HEAD
-  height: 500px;
+  height: min(500px, 100vh ~"-" @brainzplayer-height);
   max-height: calc(100vh - @brainzplayer-height);
-=======
-  height: min(500px, 100vh ~"-" @brainzplayer-height);
->>>>>>> 01cde2d0
   background-color: #f8f8f8;
   border-top: 1px solid #ccc;
   box-shadow: -6px -1px 10px rgba(0, 0, 0, 0.2);
