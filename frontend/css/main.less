@import "theme/theme.less";
@import "colors.less";
@import "scaffolding.less";
@import "homepage.less";
@import "listens-page.less";
@import "pinned-recordings.less";
@import "playlists.less";
@import "timeline.less";
@import "follow.less";
@import "recommendation-page.less";
@import "DatePicker.less";
@import "music-services.less";
@import "cbreviewmodal.less";
@import "huesound.less";
@import "year-in-music.less";
@import "brainzplayer.less";
@import "messybrainz.less";
@import "metadata-viewer.less";
@import "musicbrainz-entity-icons.less";
@import "personal-recommendation-modal.less";
@import "pill.less";
@import "preferences.less";
@import "fresh-releases.less";
@import "rc-slider.less";
@import "add-listen-modal.less";
@import "import-playlist-modal.less";
@import "DateTimePicker.less";
@import "TimePicker.less";
@import "explore.less";
@import "search-track.less";
@import "stats.less";
@import "switch.less";
@import "sidebar.less";
@import "new-navbar.less";
@import "tags.less";
@import "music-neighborhood.less";
@import "stats-art-creator.less";
@import "entity-pages.less";
@import "release-card.less";
@import "search.less";
@import "accordion.less";
@import "donors-page.less";
@import "donations.less";
@import "scroll-container.less";
@import "flairs.less";
@import "utilities.less";

@icon-font-path: "/static/fonts/";

@pager-border-radius: @border-radius-base;

@import (inline) "react-toastify/dist/ReactToastify.css";

@import (inline, css) "highlight.js/styles/github.css";

pre code.hljs {
  max-height: 50vh;
  overflow-y: auto;
}

.table {
  > thead > tr > th {
    border-bottom-width: 1px;
  }
}

.table-nonfluid {
  width: auto !important;
}

.btn.dropdown-toggle {
  border-radius: 4px;
}

// Navbar
@grid-float-breakpoint: @screen-md-min; // Point at which the navbar becomes uncollapsed

.navbar {
  .nav {
    > li {
      > a {
        color: @blue;
      }
    }
  }

  .beta {
    .pull-right;
    color: @red;
  }

  @logo-width: 165px + 15px;
  .navbar-variant(#353070, @logo-width);

  .import-link {
    > a {
      color: white !important;
      font-size: 1.5em !important;
      background-color: @orange !important;

      &:hover,
      &:focus {
        background-color: darken(@orange, 6.5%) !important;
      }
    }
  }

  .navbar-form {
    padding-right: 0px;

    .btn {
      background-color: @orange;
      margin-right: 0px;
    }
  }
}

// Content Wrapper
.container-react-main {
  min-height: 70vh;
  .container-fixed();
}

/* Footer */
.footer {
  padding-left: 25px;
  width: 100%;
  background: #fff;
  color: #000000;
  padding-bottom: 10px;
  margin-top: 2rem;
  margin-left: ceil((@grid-gutter-width / -2));
  margin-right: floor((@grid-gutter-width / -2));
  border-top-width: 2px;
  border-top-style: solid;
  border-top-color: #ddd;

  ul {
    line-height: 2;
  }

  li {
    vertical-align: middle;
  }
}

.center-p {
  color: var(--color);
  text-align: center;
  padding-top: 20px;
}

.section-line {
  padding-top: 30px;
  border-top: 1px solid @gray-light;
}

.text-brand {
  font-size: 2rem;
  font-weight: 600;
}

@media (max-width: 767px) {
  .text-brand {
    font-size: 1.8rem;
  }
}

.color-purple {
  color: #353070;
}

.color-orange {
  color: #e9733d;
}

.color-gray {
  text-decoration: none;
  color: #000000;
}

.mt-5 {
  margin-top: 5px;
}

.mt-10 {
  margin-top: 10px;
}

.mt-15 {
  margin-top: 15px;
}

.mb-5 {
  margin-bottom: 5px;
}

.mb-10 {
  margin-bottom: 10px;
}

.mb-15 {
  margin-bottom: 15px;
}

.flex {
  display: flex;

  > * {
    flex: 1;
  }
}

.flex-center,
.vertical-align {
  display: flex;
  align-items: center;
}

.flex-center {
  justify-content: center;
}

.flex-wrap {
  flex-wrap: wrap;
}

.dropdown-menu {
  font-size: unset;
}

// Allows styling of elements other than <a> in Bootstrap dropdowns
.dropdown-menu > li {
  max-width: 300px;
  > * {
    &:extend(.dropdown-menu > li > a all);
    background: inherit;
    border: none;
    width: 100%;
    text-align: left;
    overflow: hidden;
    text-overflow: ellipsis;
  }
}

.form-control {
  font-size: unset;
  height: 34px;
}
textarea.form-control {
  height: auto;
}

.full-page-loader {
  position: fixed;
  background: #000000a6;
  width: 100vw;
  height: 100vh;
  top: 0;
  left: 0;
  z-index: 10;
}

.similarity-score {
  &.regular {
    .progress {
      height: 15px;
      width: 300px;
    }
  }

  &.compact {
    > * {
      display: -webkit-inline-box;
      display: inline-box;
      margin-bottom: 0px;
    }

    .progress {
      height: 7px;
      width: 80px;
      margin-right: 5px;
    }
  }

  .progress {
    box-shadow: none;
    border-radius: 16px;
    background-color: #fafafa;
  }

  .progress-bar {
    border-radius: 16px;

    &.red {
      background-color: @red;
    }

    &.orange {
      background-color: @orange;
    }

    &.purple {
      background-color: @blue;
    }
  }
}

.sticky-top {
  position: -webkit-sticky;
  position: sticky;
  top: 20px;
}

#feedback-button {
  .icon {
    > :not(:first-child) {
      color: @orange;
    }

    margin-right: 0.7em;
  }
}

// For cover art in alerts
@alertThumbnailSize: 60px;

.brainzplayer-alert {
  display: flex;
  align-items: center;
  justify-content: center;
}

.alert-thumbnail {
  max-height: @alertThumbnailSize;
  margin: -@alert-padding;
  margin-right: @alert-padding;
}

.search-dropdown {
  display: block;
  position: absolute;
  right: 0;
  max-width: 100%;
  z-index: 6;
  box-shadow: 0px 6px 12px rgba(0, 0, 0, 0.175);
  list-style: none;
  border: 1px solid @gray-light; // IE8 fallback
  border: 1px solid rgba(0, 0, 0, 0.15);
  background-color: @white-background;
  max-height: 102px;
  /*overflow: hidden;*/
  overflow-y: auto;

  // Links within the dropdown menu
  > a,
  > button {
    display: block; // necessary for <a> tags
    width: 100%;
    background: none;
    color: inherit;
    border: none;
    padding: 5px 20px;
    font: inherit;
    cursor: pointer;
    outline: inherit;
    text-align: left;

    &:hover {
      color: @white-background;
      background-color: @orange;
    }
  }
}

.badge {
  font-size: 12px;
  border-radius: 10px;
}

.badge-info {
  color: @white;
  background-color: @blue;
}

input[type="range"] {
  accent-color: @blue;
}

// Fix button height inside an input group
.input-group:not(.input-group-lg):not(.input-group-sm)
  > .input-group-btn
  > .btn {
  line-height: 2em;
}

.btn-icon {
  padding: 0.5em;
  font-size: 1.5em;
  height: 2em;
  line-height: 1em;
  border-radius: 5px;
  text-align: center;
  display: inline-block;

  & + * {
    margin-left: 0.4em;
  }

  > svg {
    /* We might forget to set the fixedWidth attribute on FontAwesome icons
    but we do want to make sure all icons have the same width, so extend the FA class */
    &:extend(.fa-fw);
  }
}

.btn-rounded {
  border-radius: 3em;
}

.btn-link {
  border-color: transparent;
}

.Importer {
  border: 2px solid #a0a0a0;
  padding: 1rem;
  border-radius: 5px;
}

#export-buttons {
  details[open] > summary > svg {
    -webkit-transform: rotate(90deg);
    transform: rotate(90deg);
  }
}

.atom-button {
  width: 1.4em;
  height: 1.4em;
  aspect-ratio: 1;
  padding: 0.25em;
  margin: 0;
  margin-left: 5px;
}

.dropdown-divider {
  border-color: #e5e5e5;
}

.pagination {
  margin: 20px 0;
  .page-link {
    padding: 5px 14px;
<<<<<<< HEAD
    font-size: 14px;
    color: #353070;
=======
    color: @blue;
>>>>>>> dc57d621
  }
}

.modal {
  .modal-dialog {
    max-width: 600px;
  }

  .modal-header {
    padding: 15px;
    display: block;

    .btn-close {
      font-size: 1rem;
      float: right;
    }
  }

  .modal-body {
    padding: 20px;

    .form-check {
      margin: 10px 0;
    }
  }

  .modal-footer {
    padding: 20px;
  }
}<|MERGE_RESOLUTION|>--- conflicted
+++ resolved
@@ -452,12 +452,8 @@
   margin: 20px 0;
   .page-link {
     padding: 5px 14px;
-<<<<<<< HEAD
     font-size: 14px;
-    color: #353070;
-=======
     color: @blue;
->>>>>>> dc57d621
   }
 }
 
